--- conflicted
+++ resolved
@@ -1,4 +1,3 @@
-<<<<<<< HEAD
 use crate::rect;
 use inf_runner::Game;
 use inf_runner::SDLCore;
@@ -281,287 +280,4 @@
 
         Ok(m_count)
     }
-}
-=======
-use crate::rect;
-use inf_runner::Game;
-use inf_runner::SDLCore;
-
-use sdl2::event::Event;
-use sdl2::image::LoadTexture;
-use sdl2::pixels::Color;
-use sdl2::rect::Rect;
-use sdl2::render::Texture;
-use sdl2::render::TextureQuery;
-
-const CAM_W: u32 = 1280;
-const CAM_H: u32 = 720;
-const MOVE_PER_FRAME: u32 = 2;
-
-pub struct Credits;
-
-struct Headshot<'a> {
-    pos: Rect,
-    src: Rect,
-    texture: Texture<'a>,
-}
-
-impl<'a> Headshot<'a> {
-    fn new(pos: Rect, texture: Texture<'a>) -> Headshot {
-        let src = rect!(0, 0, 400, 400);
-        Headshot { pos, src, texture }
-    }
-
-    fn x(&self) -> i32 {
-        self.pos.x()
-    }
-
-    fn src(&self) -> Rect {
-        self.src
-    }
-
-    fn texture(&self) -> &Texture {
-        &self.texture
-    }
-}
-
-impl Game for Credits {
-    fn init() -> Result<Self, String> {
-        Ok(Credits {})
-    }
-
-    fn run(&mut self, core: &mut SDLCore) -> Result<(), String> {
-        let mut count = CAM_H;
-
-        /******************************** TEXTURES AND HEADSHOTS
-         * ************************** */
-
-        let ttf_context = sdl2::ttf::init().map_err(|e| e.to_string())?;
-
-        let mut font = ttf_context.load_font("./assets/DroidSansMono.ttf", 128)?;
-        font.set_style(sdl2::ttf::FontStyle::BOLD);
-
-        let texture_creator = core.wincan.texture_creator();
-
-        let surface = font
-            .render("Caleb Kessler")
-            .blended(Color::RGBA(119, 3, 252, 255))
-            .map_err(|e| e.to_string())?;
-        let texture_caleb = texture_creator
-            .create_texture_from_surface(&surface)
-            .map_err(|e| e.to_string())?;
-
-        let caleb_hs = Headshot::new(
-            rect!((CAM_W / 2 - 400 / 2), 0, 400, 400),
-            texture_creator.load_texture("assets/caleb_hs.jpg")?,
-        );
-
-        let surface = font
-            .render("Dane Halle")
-            .blended(Color::RGBA(119, 3, 252, 255))
-            .map_err(|e| e.to_string())?;
-        let texture_dane = texture_creator
-            .create_texture_from_surface(&surface)
-            .map_err(|e| e.to_string())?;
-
-        let dane_hs = Headshot::new(
-            rect!((CAM_W / 2 - 400 / 2), 0, 400, 400),
-            texture_creator.load_texture("assets/dane_hs.jpg")?,
-        );
-
-        let surface = font
-            .render("Andrew Wiesen")
-            .blended(Color::RGBA(119, 3, 252, 255))
-            .map_err(|e| e.to_string())?;
-        let texture_andrew = texture_creator
-            .create_texture_from_surface(&surface)
-            .map_err(|e| e.to_string())?;
-
-        let andrew_hs = Headshot::new(
-            rect!((CAM_W / 2 - 400 / 2), 0, 400, 400),
-            texture_creator.load_texture("assets/andrew_hs.png")?,
-        );
-
-        let surface = font
-            .render("Benjamin Ungar")
-            .blended(Color::RGBA(119, 3, 252, 255))
-            .map_err(|e| e.to_string())?;
-        let texture_benjamin = texture_creator
-            .create_texture_from_surface(&surface)
-            .map_err(|e| e.to_string())?;
-
-        let benjamin_hs = Headshot::new(
-            rect!((CAM_W / 2 - 400 / 2), 0, 400, 400),
-            texture_creator.load_texture("assets/benjamin_hs.jpg")?,
-        );
-
-        let surface = font
-            .render("Dominic Karras")
-            .blended(Color::RGBA(119, 3, 252, 255))
-            .map_err(|e| e.to_string())?;
-        let texture_dominic = texture_creator
-            .create_texture_from_surface(&surface)
-            .map_err(|e| e.to_string())?;
-
-        let dominic_hs = Headshot::new(
-            rect!((CAM_W / 2 - 400 / 2), 0, 400, 400),
-            texture_creator.load_texture("assets/dominic_hs.jpg")?,
-        );
-
-        let surface = font
-            .render("Mateen Kasim")
-            .blended(Color::RGBA(119, 3, 252, 255))
-            .map_err(|e| e.to_string())?;
-        let texture_mateen = texture_creator
-            .create_texture_from_surface(&surface)
-            .map_err(|e| e.to_string())?;
-
-        let mateen_hs = Headshot::new(
-            rect!((CAM_W / 2 - 400 / 2), 0, 400, 400),
-            texture_creator.load_texture("assets/mateen_hs.jpg")?,
-        );
-
-        let surface = font
-            .render("Elliot Snitzer")
-            .blended(Color::RGBA(119, 3, 252, 255))
-            .map_err(|e| e.to_string())?;
-        let texture_elliot = texture_creator
-            .create_texture_from_surface(&surface)
-            .map_err(|e| e.to_string())?;
-
-        let elliot_hs = Headshot::new(
-            rect!((CAM_W / 2 - 400 / 2), 0, 400, 400),
-            texture_creator.load_texture("assets/elliot_hs.jpg")?,
-        );
-
-        let surface = font
-            .render("Michael Daley")
-            .blended(Color::RGBA(119, 3, 252, 255))
-            .map_err(|e| e.to_string())?;
-        let texture_michael = texture_creator
-            .create_texture_from_surface(&surface)
-            .map_err(|e| e.to_string())?;
-
-        let michael_hs = Headshot::new(
-            rect!((CAM_W / 2 - 400 / 2), 0, 400, 400),
-            texture_creator.load_texture("assets/michael_hs.jpg")?,
-        );
-
-        let team = [
-            texture_caleb,
-            texture_dane,
-            texture_andrew,
-            texture_benjamin,
-            texture_dominic,
-            texture_mateen,
-            texture_elliot,
-            texture_michael,
-        ];
-
-        let hs = [
-            caleb_hs,
-            dane_hs,
-            andrew_hs,
-            benjamin_hs,
-            dominic_hs,
-            mateen_hs,
-            elliot_hs,
-            michael_hs,
-        ];
-
-        /***************************************************************************
-         * ******* */
-
-        let mut index = 0;
-
-        'gameloop: loop {
-            for event in core.event_pump.poll_iter() {
-                match event {
-                    Event::Quit { .. } => break 'gameloop,
-                    _ => {}
-                }
-            }
-            let mut i = 0;
-            while i < 120 {
-                i += 1;
-                if count <= MOVE_PER_FRAME + 1 {
-                    count = MOVE_PER_FRAME + 1;
-                    count = self.credit_demo_text(core, &count, &team[index], &200, &hs[index])?;
-                } else {
-                    count = self.credit_demo_text(core, &count, &team[index], &200, &hs[index])?;
-                    break;
-                }
-            }
-            if i == 120 {
-                count = CAM_H;
-                index += 1;
-                if index == team.len() {
-                    index = 0;
-                }
-            } else {
-                continue;
-            }
-        }
-        Ok(())
-    }
-}
-
-impl Credits {
-    fn credit_demo_text(
-        &mut self,
-        core: &mut SDLCore,
-        count: &u32,
-        texture: &sdl2::render::Texture,
-        padding: &u32,
-        image: &Headshot,
-    ) -> Result<u32, String> {
-        let m_count = count - MOVE_PER_FRAME;
-        //Removal of this and changing instances to just `padding` causes it to break
-        // for some reason
-        let m_padding = padding;
-
-        // Background wipe
-        core.wincan.set_draw_color(Color::RGBA(3, 252, 206, 255));
-        core.wincan.clear();
-
-        let TextureQuery { width, height, .. } = texture.query();
-
-        let padding = 64;
-
-        let wr = width as f32 / (CAM_W - padding) as f32;
-        let hr = height as f32 / (CAM_H - padding) as f32;
-
-        let (w, h) = if wr > 1f32 || hr > 1f32 {
-            if wr > hr {
-                let h = (height as f32 / wr) as i32;
-                ((CAM_W - padding) as i32, h)
-            } else {
-                let w = (width as f32 / hr) as i32;
-                (w, (CAM_H - padding) as i32)
-            }
-        } else {
-            (width as i32, height as i32)
-        };
-
-        let cx = (CAM_W as i32 - w) / 2;
-
-        // Print out the name
-        core.wincan
-            .copy(&texture, None, Some(rect!(cx, m_count, w, h)))?;
-
-        // Image drawing
-        if m_count + m_padding <= CAM_H {
-            core.wincan.copy(
-                image.texture(),
-                image.src(),
-                rect!(image.x(), m_count + m_padding, 400, 400),
-            )?;
-        }
-
-        // Only one present needed per frame
-        core.wincan.present();
-
-        Ok(m_count)
-    }
-}
->>>>>>> b1aefdd7
+}