--- conflicted
+++ resolved
@@ -125,13 +125,10 @@
         let mut jump = false;
         let mut jump_ct = 0;
 
-<<<<<<< HEAD
         //For rotational flip (maybe not the best variable names)
         let mut r_flip = false;
         let mut r_flip_spot: f64 = 0.0;
-=======
         let mut left = false;
->>>>>>> 3962da0f
 
         'gameloop: loop {
             let mut x_deltav = 1;
