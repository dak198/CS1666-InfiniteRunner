--- conflicted
+++ resolved
@@ -1,4 +1,3 @@
-<<<<<<< HEAD
 // University of Pittsburgh
 // CS 1666 - Fall 2021
 // Infinite Runner
@@ -74,74 +73,4 @@
         demo,
         credits,
     })
-}
-=======
-// University of Pittsburgh
-// CS 1666 - Fall 2021
-// Infinite Runner
-
-mod credits;
-mod physics;
-mod utils;
-// mod physics;
-// mod proc_gen;
-
-use inf_runner::Game;
-
-const TITLE: &str = "Urban Odyssey";
-const CAM_W: u32 = 1280;
-const CAM_H: u32 = 720;
-
-// A container for all the segments of our game
-pub struct UrbanOdyssey {
-    core: inf_runner::SDLCore,
-    // title,
-    // gameplay,
-    credits: credits::Credits,
-    /* physics?
-     * procedural generation? */
-}
-
-fn main() {
-    println!("\nRunning {}:", TITLE);
-    print!("\tInitting...");
-
-    // Init all segments, wrap into one UrbanOdyssey
-    let game = init();
-    match game {
-        Err(e) => println!("\n\t\tFailed to init: {}", e),
-        Ok(mut contents) => {
-            println!("DONE");
-
-            print!("\tRunning...");
-            // Run all segments one-by-one using contents.segment.run(&mut (contents.core),
-            // ...)      [Perhaps this will make less sense in the future if the
-            // segments switch      back and forth between each other, but this
-            // is just a starting point]
-
-            // TITLE SCREEN RUN
-            // GAME PLAY RUN
-            // CREDITS RUN
-
-            // Ownership is tough ... maybe there's a smarter way to do this
-            // using smart pointers, but for now, looks like we'll be passing
-            // around the SDLCore to each segment manually.
-            match contents.credits.run(&mut (contents.core)) {
-                Err(e) => println!("\n\t\tEncountered error while running: {}", e),
-                Ok(_) => println!("DONE\nExiting cleanly"),
-            };
-        }
-    };
-}
-
-fn init() -> Result<UrbanOdyssey, String> {
-    let core = inf_runner::SDLCore::init(TITLE, true, CAM_W, CAM_H)?;
-    // title
-    // gameplay
-    let credits = credits::Credits::init()?;
-    // physics?
-    // procedural generation?
-
-    Ok(UrbanOdyssey { core, credits })
-}
->>>>>>> b1aefdd7
+}