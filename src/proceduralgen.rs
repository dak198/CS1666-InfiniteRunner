--- conflicted
+++ resolved
@@ -444,13 +444,9 @@
 
         let p2: (f64, f64) = (length as f64 + p0.0, point_mod_2.1 * (height / 3) as f64);
 
-<<<<<<< HEAD
         println!("Quadratic");
 
         let group_of_points: [(f64, f64); BUFF_LENGTH + 1] =
-=======
-        let group_of_points: [(f64, f64); BUFF_LENGTH] =
->>>>>>> 467fc359
             gen_quadratic_bezier_curve_points(p0, p1, p2);
 
         return group_of_points;
@@ -476,13 +472,9 @@
 
         let p3: (f64, f64) = (length as f64 + p0.0, point_mod_3.1 * (height / 3) as f64);
 
-<<<<<<< HEAD
         println!("Cubic");
 
         let group_of_points: [(f64, f64); BUFF_LENGTH + 1] =
-=======
-        let group_of_points: [(f64, f64); BUFF_LENGTH] =
->>>>>>> 467fc359
             gen_cubic_bezier_curve_points(p0, p1, p2, p3);
 
         return group_of_points;
