--- conflicted
+++ resolved
@@ -9,13 +9,8 @@
 
 // use crate::ProceduralGen;
 
-<<<<<<< HEAD
-const LOWER_SPEED: i32 = 1; //
-const UPPER_SPEED: i32 = 5;
-=======
 const LOWER_SPEED: f64 = 1.0;
 const UPPER_SPEED: f64 = 5.0;
->>>>>>> 467fc359
 // const GRAVITY: f64 = 9.80665;
 const OMEGA: f64 = PI / 18.0;
 const TILE_SIZE: f64 = InitTILE_SIZE as f64;
@@ -23,24 +18,6 @@
 pub struct Physics;
 
 impl Physics {
-<<<<<<< HEAD
-    // pub fn check_collision(player: &Player, obstacle: &Obstacle) -> bool {
-    //     // TODO
-    //     // Using Rect::has_intersection -> bool OR Rect::intersection -> Rect
-    //     // Apply collision to Player AND Obstacle if necessary (i.e. spin out of
-    // control     // and break object or whatever) This includes force and
-    // torque
-
-    //     for h in player.hitbox().iter() {
-    //         if h.has_intersection(obstacle.hitbox()) {
-    //             return true;
-    //         }
-    //     }
-    //     return false;
-    // }
-
-=======
->>>>>>> 467fc359
     pub fn check_collection(player: &Player, coin: &Coin) -> bool {
         // For collection, collsion including force and torque does not need to be
         // accounted for If any of the player hitboxes intersect with a
@@ -71,56 +48,6 @@
         //---- but we always need a negative force in y direction...
 
         if body.is_onground() {
-<<<<<<< HEAD
-            //going uphill
-            if (angle < 0.0) {
-                // -angle
-                //apply gravity in -x & -y
-                body.apply_force((
-                    body.mass() * angle.sin() as i32,
-                    body.mass() * angle.cos() as i32,
-                ));
-                //apply grav in -y
-                //body.apply_force((0,-body.mass()));
-
-                //apply normal (force positive)
-                body.apply_force((0, -body.mass() * angle.cos() as i32));
-                //apply normal in -x & +y
-                //body.apply_force((body.mass()* angle.sin() as i32 * angle.cos() as
-                // i32,-body.mass()*angle.cos()as i32*angle.cos()as i32));
-
-                //apply friction (same as gravity in -x)
-                body.apply_force(((body.mass() as f64 * angle.sin() * coeff) as i32, 0));
-                //apply fricition in -x & -y
-                //body.apply_force((coeff as i32 * body.mass() * angle.cos() as
-                // i32 * angle.cos() as i32, coeff as i32 * body.mass() *
-                // angle.cos() as i32 * angle.sin() as i32));
-            }
-            //flat or going downhill
-            else {
-                // 0 or +angle
-                //apply gravity in +x & -y
-                body.apply_force((
-                    body.mass() * angle.sin() as i32,
-                    -body.mass() * angle.cos() as i32,
-                ));
-                //apply grav in -y
-                //body.apply_force((0,-body.mass()));
-
-                //apply normal (automatically positive)
-                body.apply_force((0, body.mass() * angle.cos() as i32));
-                //apply normal in +x & +y
-                //body.apply_force((body.mass()* angle.sin() as i32 * angle.cos() as
-                // i32,-body.mass()*angle.cos()as i32*angle.cos()as i32));
-
-                //apply friciton (opposite to gravity in -x)
-                body.apply_force(((-body.mass() as f64 * angle.sin() * coeff) as i32, 0));
-                //apply fricition in -x & +y
-                //body.apply_force((coeff as i32 * -body.mass() * angle.cos()
-                // as i32 * angle.cos() as i32, coeff as i32 * body.mass() *
-                // angle.cos() as i32 * angle.sin() as i32));
-            }
-=======
             // -angle
             //apply gravity in -x & -y
             // body.apply_force((body.mass() * angle.sin(), body.mass() * angle.cos()));
@@ -139,7 +66,6 @@
                 -coeff * body.mass() * angle.cos(),
                 coeff * body.mass() * angle.sin(),
             ));
->>>>>>> 467fc359
         } else {
             //player in the air
             //apply entirity of gravity force in -y direction (bc player not on ground)
@@ -335,11 +261,7 @@
     // // / * `force`: the magnitude of the force being applied tangent to the
     // // /   object
     // // / * `radius`: the distance from the object's center of mass
-<<<<<<< HEAD
-    // fn apply_torque(&mut self, force: i32, radius: i32);
-=======
     fn apply_torque(&mut self, force: f64, radius: f64);
->>>>>>> 467fc359
 
     //set the normal force acting on the player
     //fn set_normal(&mut self,normal: f64);
@@ -380,17 +302,10 @@
 impl<'a> Player<'a> {
     pub fn new(hitbox: Rect, mass: f64, texture: Texture<'a>) -> Player {
         Player {
-<<<<<<< HEAD
-            pos,
-            velocity: (3, 0),
-            accel: (0, 0),
-=======
             pos: (hitbox.x() as f64, hitbox.y() as f64),
             velocity: (3.0, 0.0),
             accel: (0.0, 0.0),
             hitbox,
->>>>>>> 467fc359
-
             theta: 0.0,
             omega: 0.0,
             alpha: 0.0,
@@ -558,12 +473,8 @@
         }
 
         // Player's x position is fixed
-<<<<<<< HEAD
-        self.pos.set_y(self.pos.y() - self.vel_y());
-=======
         self.pos.1 -= self.vel_y();
         self.align_hitbox_to_pos();
->>>>>>> 467fc359
     }
 
     fn rotate(&mut self) {
@@ -636,32 +547,6 @@
         {
             println!("collided with side of obstacle");
 
-<<<<<<< HEAD
-            /********** ELASTIC COLLISION CALCULATION ********* */
-            // Assumed object has velocity (0,0) and mass of 7
-            // Assumed player has velocity (v,0)
-            let angle = ((self.center().y() - other.center().y()) as f64
-                / (self.center().x() - other.center().x()) as f64)
-                .atan();
-            let p_mass = self.mass() as f64;
-            let o_mass = 7.0;
-            let p_vx = (self.vel_x() as f64) * angle.cos();
-            let p_vy = (self.vel_x() as f64) * angle.sin();
-            let p_vx_f = (p_mass - o_mass) * (p_vx as f64) / (p_mass + o_mass);
-            let p_vy_f = (p_mass - o_mass) * (p_vy as f64) / (p_mass + o_mass);
-            let o_vx_f = (2.0 * p_mass) * (p_vx as f64) / (p_mass + o_mass);
-            let o_vy_f = (2.0 * p_mass) * (p_vy as f64) / (p_mass + o_mass);
-
-            println!("INTENDED TRAJECTORIES: ELASTIC COLLISION: ");
-            println!("\tplayer mass: {}", p_mass);
-            println!("\tobject mass: {}", o_mass);
-            println!("\tplayer initial velocity: ({},{})", p_vx, p_vy);
-            println!("\tobject initial velocity: ({},{})", 0, 0);
-            println!("\tangle from player to object in rads: {}", angle);
-            println!("\tplayer final velocity({},{})", p_vx_f, p_vy_f);
-            println!("\tobject final velocity({},{})", o_vx_f, o_vy_f);
-            /************************************************** */
-=======
             /********** ELASTIC COLLISION CALCULATION **********/
             // https://en.wikipedia.org/wiki/Elastic_collision#One-dimensional_Newtonian
             // Assumed object has velocity (0,0)
@@ -720,27 +605,11 @@
                 }
                 _ => return true
             }
-           
->>>>>>> 467fc359
 
             // self.velocity.0 = 0.0;
             // self.apply_force((self.mass(), 0.0));
 
             // for now (week 5), end the game when the player hits the side of an object
-<<<<<<< HEAD
-            // alternately, set this value to true to cause the player to stop when they run
-            // into the object the screen does not follow the player when they
-            // stop
-
-            false
-        }
-        // if the collision box is wider than it is tall, the player hit the top of the object
-        // don't apply the collision to the top of an object if the player is moving upward,
-        // otherwise they will "stick" to the top on the way up
-        else if (self.vel_y() < 0) {
-            self.pos.set_y(other.y() - 95 * (TILE_SIZE as i32) / 100);
-            self.velocity.1 = 0;
-=======
             // alternately, set this value to true to cause the player to stop when they run into the object
             // the screen does not follow the player when they stop
             //bool
@@ -751,7 +620,6 @@
             self.pos.1 = (obstacle.y() as f64 - 0.95 * (TILE_SIZE as f64));
             self.align_hitbox_to_pos();
             self.velocity.1 = 0.0;
->>>>>>> 467fc359
             self.jumping = false;
             self.apply_force((0.0, self.mass()));
             println!("collided with top of obstacle");
@@ -778,11 +646,7 @@
         self.onground
     }
 
-<<<<<<< HEAD
-    /*fn set_normal(&mut self, normal: i32){
-=======
     /*fn set_normal(&mut self, normal: f64){
->>>>>>> 467fc359
         self.normal = normal
     }*/
 
@@ -797,24 +661,14 @@
         }
         let mut effective_radius: f64;
         if self.flipping {
-<<<<<<< HEAD
-            effective_radius = (TILE_SIZE as f64) / 2.0;
-=======
             effective_radius = TILE_SIZE / 4.0;
->>>>>>> 467fc359
         } else {
             effective_radius = TILE_SIZE / 2.0;
         }
-<<<<<<< HEAD
-        let mut L: f64 = (self.mass as f64) * (effective_radius * effective_radius);
-        let mut rot_inertia: f64 = L / self.omega;
-        return rot_inertia;
-=======
         let mut L: f64 = self.mass * effective_radius * effective_radius;
         let mut rot_inertia: f64 = L / self.omega;
 
         rot_inertia
->>>>>>> 467fc359
     }
 
     // Should we take in force as a magnitude and an angle? Makes the friction
@@ -1147,11 +1001,7 @@
 impl<'a> Collectible<'a> for Coin<'a> {
     //for now (honestly not a horrible long term soln)
     fn hitbox(&self) -> Rect {
-<<<<<<< HEAD
-        Rect::new(self.pos.x, self.pos.y, self.pos.width(), self.pos.height())
-=======
         self.hitbox
->>>>>>> 467fc359
     }
 
     fn collect(&mut self) {
