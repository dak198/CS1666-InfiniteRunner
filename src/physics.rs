--- conflicted
+++ resolved
@@ -590,11 +590,7 @@
         }
         let mut effective_radius: f64;
         if self.flipping {
-<<<<<<< HEAD
-            effective_radius = TILE_SIZE / 2.0;
-=======
             effective_radius = TILE_SIZE / 4.0;
->>>>>>> ec9074a9
         } else {
             effective_radius = TILE_SIZE / 2.0;
         }
@@ -612,12 +608,12 @@
     }
 
     fn apply_torque(&mut self, force: f64, radius: f64) {
-         // TODO
-         // Update_alpha (angular acceleration)
-         //`force`: magnitude of the force being applied tangent to the object
-         //For the above described force, we can use the equation F=mr(omega)
-         //instead of the formula for torque, T=I(omega)
-         self.alpha = (self.mass*radius)/force;
+        // TODO
+        // Update_alpha (angular acceleration)
+        //`force`: magnitude of the force being applied tangent to the object
+        //For the above described force, we can use the equation F=mr(omega)
+        //instead of the formula for torque, T=I(omega)
+        self.alpha = (self.mass * radius) / force;
     }
 }
 
