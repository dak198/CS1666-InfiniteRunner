// use crate::physics::Body;
use crate::physics::Physics;
// use crate::physics::Collider;
use crate::physics::Coin;
use crate::physics::Collectible;
use crate::physics::Collider;
use crate::physics::Dynamic;
use crate::physics::Entity;
use crate::physics::Obstacle;
use crate::physics::Player;
use crate::physics::Power;

use crate::proceduralgen;
// use crate::proceduralgen::ProceduralGen;
// use crate::proceduralgen::TerrainSegment;

use crate::powers;

use crate::rect;

use inf_runner::Game;
use inf_runner::GameState;
use inf_runner::GameStatus;
use inf_runner::SDLCore;
use proceduralgen::StaticObject;

use std::thread::sleep;
use std::time::{Duration, Instant};

use sdl2::event::Event;
use sdl2::image::LoadTexture;
use sdl2::keyboard::Keycode;
use sdl2::pixels::Color;
use sdl2::rect::Point;
use sdl2::rect::Rect;
// use sdl2::render::Texture;
use sdl2::render::TextureQuery;

use rand::{
    distributions::{Distribution, Standard},
    Rng,
};

const FPS: f64 = 60.0;
const FRAME_TIME: f64 = 1.0 / FPS as f64;

const CAM_H: u32 = 720;
const CAM_W: u32 = 1280;

pub const TILE_SIZE: u32 = 100;

// Ensure that SIZE is not a decimal
// 1, 2, 4, 5, 8, 10, 16, 20, 32, 40, 64, 80, 128, 160, 256, 320, 640
const SIZE: usize = CAM_W as usize / 10;
const BUFF_LENGTH: usize = CAM_W as usize / 4;

const FRONT_HILL_INDEX: usize = 0;
const BACK_HILL_INDEX: usize = 1;
const GROUND_INDEX: usize = 2;

// Bounds we want to keep the player within
const PLAYER_BOUNDS_H: (i32, i32) = (0, (CAM_W - TILE_SIZE) as i32);
const PLAYER_BOUNDS_V: (i32, i32) = (0, (CAM_H - TILE_SIZE - 100) as i32);

pub struct Runner;

impl Game for Runner {
    fn init() -> Result<Self, String> {
        Ok(Runner {})
    }

    fn run(&mut self, core: &mut SDLCore) -> Result<GameState, String> {
        core.wincan.set_blend_mode(sdl2::render::BlendMode::Blend);

        let ttf_context = sdl2::ttf::init().map_err(|e| e.to_string())?;

        let mut font = ttf_context.load_font("./assets/DroidSansMono.ttf", 128)?;
        font.set_style(sdl2::ttf::FontStyle::BOLD);

        let texture_creator = core.wincan.texture_creator();
        let tex_bg = texture_creator.load_texture("assets/bg.png")?;
        let tex_sky = texture_creator.load_texture("assets/sky.png")?;
        let tex_grad = texture_creator.load_texture("assets/sunset_gradient.png")?;
        let tex_statue = texture_creator.load_texture("assets/statue.png")?;
        let tex_coin = texture_creator.load_texture("assets/coin.gif")?;

        let tex_speed = texture_creator.load_texture("assets/speed.png")?;
        let tex_multiplier = texture_creator.load_texture("assets/multiplier.png")?;
        let tex_bouncy = texture_creator.load_texture("assets/bouncy.png")?;
        let tex_floaty = texture_creator.load_texture("assets/floaty.png")?;
        let tex_shield = texture_creator.load_texture("assets/shield.png")?;

        let mut bg_buff = 0;

        // Create player at default position
        let mut player = Player::new(
            rect!(
                PLAYER_BOUNDS_H.1 / 2,
                PLAYER_BOUNDS_V.0,
                TILE_SIZE,
                TILE_SIZE
            ),
            2.0,
            texture_creator.load_texture("assets/player.png")?,
        );

        //empty obstacle & coin vectors
        let mut obstacles: Vec<_> = Vec::new();
        let mut coins: Vec<_> = Vec::new();
        let mut powers: Vec<_> = Vec::new();

        // Used to keep track of animation status
        let src_x: i32 = 0;

        let mut score: i32 = 0;
        let mut tick_score: i32;
        let mut coin_count: i32 = 0;

        let mut game_paused: bool = false;
        let mut initial_pause: bool = false;
        let mut game_over: bool = false;
        let mut power_override: bool = false;

        // FPS tracking
        let mut all_frames: i32 = 0;
        let mut last_raw_time;
        let mut last_measurement_time = Instant::now();

        let mut next_status = GameStatus::Main;

        let mut ct: usize;
        let mut tick = 0;
        let mut power_tick: i32 = 0;
        let mut buff_1: usize = 0;
        let mut buff_2: usize = 0;
        let mut object_spawn: usize = 0;
        let mut object_count: i32 = 0;

        let mut object = None;

        let mut power: Option<powers::PowerUps> = None;
        let mut next_power: Option<powers::PowerUps> = None;

        let mut player_accel_rate: i32 = -10;
        let mut player_jump_change: i32 = 0;
        let mut player_speed_adjust: i32 = 0;

        // bg[0] = Front hills
        // bg[1] = Back hills
        // bg[2] = Ground
        let mut bg: [[i16; SIZE]; 3] = [[0; SIZE]; 3];

        let mut ground_buffer: [(f64, f64); BUFF_LENGTH] = [(0.0, 0.0); BUFF_LENGTH];
        let mut buff_idx = 0;

        let mut rng = rand::thread_rng();

        let freq: f32 = rng.gen::<f32>() * 1000.0 + 100.0;

        let amp_1: f32 = rng.gen::<f32>() * 4.0 + 1.0;
        let amp_2: f32 = rng.gen::<f32>() * 2.0 + amp_1;
        let amp_3: f32 = rng.gen::<f32>() * 2.0 + 1.0;

        // Perlin Noise init
        let mut random: [[(i32, i32); 256]; 256] = [[(0, 0); 256]; 256];

        for i in 0..random.len() - 1 {
            for j in 0..random.len() - 1 {
                random[i][j] = (rng.gen_range(0..256), rng.gen_range(0..256));
            }
        }

        ct = 0;
        let p0 = (0.0, (CAM_H / 3) as f64);
        ground_buffer = proceduralgen::ProceduralGen::gen_bezier_land(
            &random,
            p0,
            CAM_W as i32,
            CAM_H as i32,
            false,
            false,
            false,
        );

        while ct < SIZE as usize {
            bg[FRONT_HILL_INDEX][ct] =
                proceduralgen::gen_perlin_hill_point((ct + buff_1), freq, amp_1, 0.5, 600.0);
            bg[BACK_HILL_INDEX][ct] =
                proceduralgen::gen_perlin_hill_point((ct + buff_2), freq, amp_2, 1.0, 820.0);
            bg[GROUND_INDEX][ct] = ground_buffer[buff_idx].1 as i16;
            ct += 1;
            buff_idx += 1;
        }

        'gameloop: loop {
            // FPS tracking
            last_raw_time = Instant::now();

            if game_paused {
                // Game paused handler
                for event in core.event_pump.poll_iter() {
                    match event {
                        Event::Quit { .. }
                        | Event::KeyDown {
                            keycode: Some(Keycode::Q),
                            ..
                        } => {
                            next_status = GameStatus::Credits;
                            break 'gameloop;
                        }
                        Event::KeyDown {
                            keycode: Some(k), ..
                        } => match k {
                            Keycode::Escape | Keycode::Space => {
                                game_paused = false;
                            }
                            Keycode::R => {
                                next_status = GameStatus::Game;
                                break 'gameloop;
                            }
                            Keycode::M => {
                                next_status = GameStatus::Main;
                                break 'gameloop;
                            }
                            _ => {}
                        },
                        _ => {}
                    }
                }

                // Draw it to screen once and then wait due to BlendMode
                if initial_pause {
                    let resume_texture = texture_creator
                        .create_texture_from_surface(
                            &font
                                .render("Escape/Space - Resume Play")
                                .blended(Color::RGBA(119, 3, 252, 255))
                                .map_err(|e| e.to_string())?,
                        )
                        .map_err(|e| e.to_string())?;

                    let restart_texture = texture_creator
                        .create_texture_from_surface(
                            &font
                                .render("R - Restart game")
                                .blended(Color::RGBA(119, 3, 252, 255))
                                .map_err(|e| e.to_string())?,
                        )
                        .map_err(|e| e.to_string())?;

                    let main_texture = texture_creator
                        .create_texture_from_surface(
                            &font
                                .render("M - Main menu")
                                .blended(Color::RGBA(119, 3, 252, 255))
                                .map_err(|e| e.to_string())?,
                        )
                        .map_err(|e| e.to_string())?;

                    let quit_texture = texture_creator
                        .create_texture_from_surface(
                            &font
                                .render("Q - Quit game")
                                .blended(Color::RGBA(119, 3, 252, 255))
                                .map_err(|e| e.to_string())?,
                        )
                        .map_err(|e| e.to_string())?;

                    // Grey out screen
                    core.wincan.set_draw_color(Color::RGBA(0, 0, 0, 128));
                    core.wincan.fill_rect(rect!(0, 0, CAM_W, CAM_H))?;

                    // Draw text
                    core.wincan
                        .copy(&resume_texture, None, Some(rect!(100, 100, 1000, 125)))?;
                    core.wincan
                        .copy(&restart_texture, None, Some(rect!(100, 250, 700, 125)))?;
                    core.wincan
                        .copy(&main_texture, None, Some(rect!(100, 400, 600, 125)))?;
                    core.wincan
                        .copy(&quit_texture, None, Some(rect!(100, 550, 600, 125)))?;

                    core.wincan.present();

                    initial_pause = false;
                }
            } else if game_over {
                if initial_pause {
                    ct = 0;
                    let game_over_texture = texture_creator
                        .create_texture_from_surface(
                            &font
                                .render("GAME OVER")
                                .blended(Color::RGBA(255, 0, 0, 255))
                                .map_err(|e| e.to_string())?,
                        )
                        .map_err(|e| e.to_string())?;

                    let TextureQuery { width, height, .. } = game_over_texture.query();

                    let padding = 64;

                    let wr = width as f32 / (CAM_W - padding) as f32;
                    let hr = height as f32 / (CAM_H - padding) as f32;

                    let (w, h) = if wr > 1f32 || hr > 1f32 {
                        if wr > hr {
                            let h = (height as f32 / wr) as i32;
                            ((CAM_W - padding) as i32, h)
                        } else {
                            let w = (width as f32 / hr) as i32;
                            (w, (CAM_H - padding) as i32)
                        }
                    } else {
                        (width as i32, height as i32)
                    };

                    let cx = (CAM_W as i32 - w) / 2;
                    let cy = (CAM_H as i32 - h) / 2;

                    core.wincan
                        .copy(&game_over_texture, None, Some(rect!(cx, cy, w, h)))?;

                    core.wincan.present();

                    initial_pause = false;
                }

                ct += 1;
                if ct == 120 {
                    break 'gameloop;
                }
            } else {
                // Left ground position
                let current_ground = Point::new(
                    player.x(),
                    CAM_H as i32
                        - bg[2][(player.x() as usize) / (CAM_W / SIZE as u32) as usize] as i32,
                );
                // Right ground position
                let next_ground = Point::new(
                    player.x() + TILE_SIZE as i32,
                    CAM_H as i32
                        - bg[2][(((player.x() + TILE_SIZE as i32) as usize)
                            / (CAM_W / SIZE as u32) as usize)] as i32,
                );
                // Angle between
                let angle = ((next_ground.y() as f64 - current_ground.y() as f64)
                    / (TILE_SIZE as f64))
                    .atan();

                for event in core.event_pump.poll_iter() {
                    match event {
                        Event::Quit { .. } => break 'gameloop,
                        Event::KeyDown {
                            keycode: Some(k), ..
                        } => match k {
                            Keycode::W | Keycode::Up | Keycode::Space => {
                                if player.is_jumping() {
                                    player.resume_flipping();
                                } else {
                                    player.jump(current_ground, true, player_jump_change);
                                }
                            }
                            Keycode::Escape => {
                                game_paused = true;
                                initial_pause = true;
                            }
                            _ => {}
                        },
                        Event::KeyUp {
                            keycode: Some(k), ..
                        } => match k {
                            Keycode::W | Keycode::Up | Keycode::Space => {
                                player.stop_flipping();
                            }
                            _ => {}
                        },
                        _ => {}
                    }
                }

                tick_score = 1;

                //in the future when obstacles & coins are proc genned we will probs wanna
                //only check for obstacles/coins based on their location relative to players x cord
                //(also: idt this can be a for loop bc it moves the obstacles values?)
                for o in obstacles.iter() {
                    //.filter(|near by obstacles|).collect()
                    if let Some(collision_boxes) = player.check_collision(o) {
                        //Bad way to ignore collision with a shield
                        if power_override {
                            // if !player.collide(o, collision_boxes) {
                            //     Apply some simulation/annimation on the obstacle knocking it over
                            // }
                            continue;
                        }
                        //Temp option: can add these 2 lines to end game upon obstacle collsions
                        if !player.collide(o, collision_boxes) {
                            game_over = true;
                            initial_pause = true;
                            continue 'gameloop;
                        }
                        //print!("collision!");
                        //Real Solution: need to actually resolve the collision, should go something like this
                        //player.collide(o);
                        //Physics::apply_gravity(&mut obstacle);    //maybe...
                        //obstacle.update_pos();
                        continue;
                    };
                }

                for c in coins.iter_mut() {
                    //check collection
                    if Physics::check_collection(&mut player, c) {
                        if !c.collected() {
                            //so you only collect each coin once
                            c.collect(); //deletes the coin once collected (but takes too long)
                            coin_count += 1;

<<<<<<< HEAD
                            score += c.value(); //increments the score based on the coins value
                                                //maybe print next to score: "+ c.value()""
                        }

=======
                            tick_score += c.value(); //increments the score based on the coins value
                                                     //maybe print next to score: "+ c.value()""
                        }

                        continue;
                    }
                }

                // Roughly the code needed for collecting power objects as it should follow the coin idea closely.
                for p in powers.iter_mut() {
                    if Physics::check_power(&mut player, p) {
                        if !p.collected() {
                            match next_power {
                                Some(powers::PowerUps::SpeedBoost) => {
                                    power = Some(powers::PowerUps::SpeedBoost);
                                }
                                Some(powers::PowerUps::ScoreMultiplier) => {
                                    power = Some(powers::PowerUps::ScoreMultiplier);
                                }
                                Some(powers::PowerUps::BouncyShoes) => {
                                    power = Some(powers::PowerUps::BouncyShoes);
                                }
                                Some(powers::PowerUps::LowerGravity) => {
                                    power = Some(powers::PowerUps::LowerGravity);
                                }
                                Some(powers::PowerUps::Shield) => {
                                    power = Some(powers::PowerUps::Shield);
                                }
                                _ => {}
                            }

                            // Reset any previously active power values to default
                            power_override = false;
                            player_accel_rate = -10;
                            player_jump_change = 0;
                            player_speed_adjust = 0;

                            p.collect();
                            power_tick = 360;
                        }
>>>>>>> 700ce65d
                        continue;
                    }
                }

                //Power handling
                if power_tick > 0 {
                    power_tick -= 1;
                    match power {
                        Some(powers::PowerUps::SpeedBoost) => {
                            // May not be the proper way to handle this.
                            // Adds player speed adjust to player's velocity
                            player_speed_adjust = 5;
                        }
                        Some(powers::PowerUps::ScoreMultiplier) => {
                            // Doubles tick score while active
                            tick_score *= 2;
                        }
                        Some(powers::PowerUps::BouncyShoes) => {
                            // Forces jumping while active and jumps 7 velocity units higher
                            player_jump_change = 7;
                            player.jump(current_ground, true, 7);
                        }
                        Some(powers::PowerUps::LowerGravity) => {
                            // Accel rate is how the y velocity is clamped
                            // Has player jump 5 velocity units higher.
                            player_accel_rate = -5;
                            player_jump_change = 5;
                        }
                        Some(powers::PowerUps::Shield) => {
                            // Player override will say to ignore obstacle collisions
                            power_override = true;
                        }
                        _ => {}
                    }
                } else if power_tick == 0 {
                    power_tick -= 1;

                    // Reset values to default if power times out
                    match power {
                        // Stop any power from going
                        Some(powers::PowerUps::SpeedBoost) => {
                            player_speed_adjust = 0;
                        }
                        Some(powers::PowerUps::ScoreMultiplier) => {}
                        Some(powers::PowerUps::BouncyShoes) => {
                            player_jump_change = 0;
                        }
                        Some(powers::PowerUps::LowerGravity) => {
                            player_accel_rate = -10;
                            player_jump_change = 0;
                        }
                        Some(powers::PowerUps::Shield) => {
                            power_override = false;
                        }
                        _ => {}
                    }
                }

                //applies gravity, normal & friction now
                //friciton is currently way OP (stronger than grav) bc cast to i32 in apply_force
                //so to ever have an effect, it needs to be set > 1 for now...
                Physics::apply_gravity(&mut player, angle, 0.3);

                //apply friction
                //Physics::apply_friction(&mut player, 1.0);

                player.update_pos(current_ground, angle);
                player.update_vel(player_accel_rate, player_speed_adjust);
                player.flip();

                //kinematics change, scroll speed does not :(
                //can see best when super curvy map generated
<<<<<<< HEAD
                println!(
                    "px:{}  vx:{} ax:{} ay:{}",
                    player.x(),
                    player.vel_x(),
                    player.accel_x(),
                    player.accel_y(),
                );
=======
                // println!(
                //     "px:{}  vx:{} ax:{}",
                //     player.x(),
                //     player.vel_x(),
                //     player.accel_x()
                // );
>>>>>>> 700ce65d
                //println!("py:{}  vy:{} ay:{}",player.y(),player.vel_y(),player.accel_y());
                //println!("{}", angle);

                if !player.collide_terrain(current_ground, angle) {
                    game_over = true;
                    initial_pause = true;
                    continue;
                }

                core.wincan.set_draw_color(Color::RGBA(3, 120, 206, 255));
                core.wincan.clear();

                core.wincan
                    .copy(&tex_grad, None, rect!(0, -128, CAM_W, CAM_H))?;

                // Every tick, build a new ground segment
                if tick % 1 == 0 {
                    if buff_idx == BUFF_LENGTH {
                        ground_buffer = proceduralgen::ProceduralGen::gen_bezier_land(
                            &random,
                            (0.0, bg[GROUND_INDEX][(SIZE - 1) as usize] as f64),
                            CAM_W as i32,
                            CAM_H as i32,
                            false,
                            false,
                            false,
                        );
                        buff_idx = 0;
                    }

                    for i in 0..(SIZE as usize - 1) {
                        bg[GROUND_INDEX][i] = bg[GROUND_INDEX][i + 1];
                    }

                    bg[GROUND_INDEX][(SIZE - 1) as usize] = ground_buffer[buff_idx].1 as i16;

                    buff_idx += 1;
                }

                // Every 3 ticks, build a new front mountain segment
                if tick % 3 == 0 {
                    for i in 0..(SIZE as usize - 1) {
                        bg[FRONT_HILL_INDEX][i] = bg[FRONT_HILL_INDEX][i + 1];
                    }
                    buff_1 += 1;
                    let chunk_1 = proceduralgen::gen_perlin_hill_point(
                        ((SIZE - 1) as usize + buff_1),
                        freq,
                        amp_1,
                        0.5,
                        600.0,
                    );
                    bg[FRONT_HILL_INDEX][(SIZE - 1) as usize] = chunk_1;
                }

                // Every 5 ticks, build a new back mountain segment
                if tick % 5 == 0 {
                    for i in 0..(SIZE as usize - 1) {
                        bg[BACK_HILL_INDEX][i] = bg[BACK_HILL_INDEX][i + 1];
                    }
                    buff_2 += 1;
                    let chunk_2 = proceduralgen::gen_perlin_hill_point(
                        ((SIZE - 1) as usize + buff_2),
                        freq,
                        amp_2,
                        1.0,
                        820.0,
                    );
                    bg[BACK_HILL_INDEX][(SIZE - 1) as usize] = chunk_2;
                }

                if object_spawn == 0 {
                    let breakdown = proceduralgen::ProceduralGen::spawn_object(
                        &random,
                        SIZE as i32,
                        (SIZE * 2) as i32,
                    );
                    object = breakdown.0;
                    object_spawn = breakdown.1;

                    object_count += 1; //for now...
                } else {
                    object_spawn -= 1;
                }

                if tick % 10 == 0 {
                    bg_buff -= 1;
                }

                //creates a single obstacle/coin or overwrites the old one
                //everytime one a new one is spawned & adds it to corresponding vector
                //not a good impl bc will not work when > 1 obstacle/coin spawned at a time
                if (object_count > 0) {
                    match object {
                        Some(StaticObject::Statue) => {
                            let obstacle = Obstacle::new(
                                rect!(0, 0, 0, 0),
                                2.0,
                                texture_creator.load_texture("assets/statue.png")?,
                            );
                            obstacles.push(obstacle);
                            object_count -= 1;
                        }
                        Some(StaticObject::Coin) => {
                            let coin = Coin::new(
                                rect!(0, 0, 0, 0),
                                texture_creator.load_texture("assets/coin.gif")?,
                                1000,
                            );
                            coins.push(coin);
                            object_count -= 1;
                        }
                        Some(StaticObject::Power) => {
                            next_power = Some(rand::random());
                            let pow = Power::new(
                                rect!(0, 0, 0, 0),
                                texture_creator.load_texture("assets/powerup.png")?,
                            );
                            powers.push(pow);
                            object_count -= 1;
                        }
                        _ => {}
                    }
                }

                //Object spawning
                if object_spawn > 0 && object_spawn < SIZE {
                    /* println!(
                        "{:?} | {:?}",
                        object_spawn * CAM_W as usize / SIZE + CAM_W as usize / SIZE / 2,
                        CAM_H as i16 - bg[GROUND_INDEX][object_spawn]
                    );*/

                    match object {
                        Some(proceduralgen::StaticObject::Statue) => {
                            //update physics obstacle position
                            for s in obstacles.iter_mut() {
                                //this is hacky & dumb (will only work if one obstacle spawned at a time)
                                s.hitbox = rect!(
                                    object_spawn * CAM_W as usize / SIZE
                                        + CAM_W as usize / SIZE / 2,
                                    CAM_H as i16
                                        - bg[GROUND_INDEX][object_spawn]
                                        - TILE_SIZE as i16,
                                    TILE_SIZE,
                                    TILE_SIZE
                                );
                                s.pos = (s.hitbox.x() as f64, s.hitbox.y() as f64);
                            }
                        }
                        Some(proceduralgen::StaticObject::Coin) => {
                            //update physics coins position
                            for s in coins.iter_mut() {
                                //hacky "soln" part 2
                                s.hitbox = rect!(
                                    object_spawn * CAM_W as usize / SIZE
                                        + CAM_W as usize / SIZE / 2,
                                    CAM_H as i16
                                        - bg[GROUND_INDEX][object_spawn]
                                        - TILE_SIZE as i16,
                                    TILE_SIZE,
                                    TILE_SIZE
                                );
                                s.pos = (s.hitbox.x() as f64, s.hitbox.y() as f64);
                            }
                        }
                        Some(proceduralgen::StaticObject::Power) => {
                            //update physics power position
                            for p in powers.iter_mut() {
                                p.pos = rect!(
                                    object_spawn * CAM_W as usize / SIZE
                                        + CAM_W as usize / SIZE / 2,
                                    CAM_H as i16
                                        - bg[GROUND_INDEX][object_spawn]
                                        - TILE_SIZE as i16,
                                    TILE_SIZE,
                                    TILE_SIZE
                                );
                            }
                        }
                        _ => {}
                    }
                }

                //Power asset drawing
                if power_tick > 0 {
                    match power {
                        Some(powers::PowerUps::SpeedBoost) => {
                            core.wincan.copy(
                                &tex_speed,
                                None,
                                rect!(10, 100, TILE_SIZE, TILE_SIZE),
                            )?;
                        }
                        Some(powers::PowerUps::ScoreMultiplier) => {
                            core.wincan.copy(
                                &tex_multiplier,
                                None,
                                rect!(10, 100, TILE_SIZE, TILE_SIZE),
                            )?;
                        }
                        Some(powers::PowerUps::BouncyShoes) => {
                            core.wincan.copy(
                                &tex_bouncy,
                                None,
                                rect!(10, 100, TILE_SIZE, TILE_SIZE),
                            )?;
                        }
                        Some(powers::PowerUps::LowerGravity) => {
                            core.wincan.copy(
                                &tex_floaty,
                                None,
                                rect!(10, 100, TILE_SIZE, TILE_SIZE),
                            )?;
                        }
                        Some(powers::PowerUps::Shield) => {
                            core.wincan.copy(
                                &tex_shield,
                                None,
                                rect!(10, 100, TILE_SIZE, TILE_SIZE),
                            )?;
                        }
                        _ => {}
                    }

                    let m = power_tick as f64 / 360.0;

                    let r = 256.0 * (1.0 - m);
                    let g = 256.0 * (m);
                    let w = TILE_SIZE as f64 * m;

                    core.wincan.set_draw_color(Color::RGB(r as u8, g as u8, 0));
                    core.wincan.fill_rect(rect!(10, 210, w as u8, 10))?;
                }

                core.wincan.set_draw_color(Color::RGBA(0, 0, 0, 255));
                core.wincan.fill_rect(rect!(0, 470, CAM_W, CAM_H))?;

                // Draw background
                core.wincan
                    .copy(&tex_bg, None, rect!(bg_buff, -150, CAM_W, CAM_H))?;
                core.wincan.copy(
                    &tex_bg,
                    None,
                    rect!(bg_buff + (CAM_W as i32), -150, CAM_W, CAM_H),
                )?;

                //Draw sky in background
                core.wincan
                    .copy(&tex_sky, None, rect!(bg_buff, 0, CAM_W, CAM_H / 3))?;
                core.wincan.copy(
                    &tex_sky,
                    None,
                    rect!(CAM_W as i32 + bg_buff, 0, CAM_W, CAM_H / 3),
                )?;

                for i in 0..bg[FRONT_HILL_INDEX].len() - 1 {
                    // Furthest back mountains
                    core.wincan.set_draw_color(Color::RGBA(128, 51, 6, 255));
                    core.wincan.fill_rect(rect!(
                        i * CAM_W as usize / SIZE + CAM_W as usize / SIZE / 2,
                        CAM_H as i16 - bg[BACK_HILL_INDEX][i],
                        CAM_W as usize / SIZE,
                        CAM_H as i16
                    ))?;

                    // Closest mountains
                    core.wincan.set_draw_color(Color::RGBA(96, 161, 152, 255));
                    core.wincan.fill_rect(rect!(
                        i * CAM_W as usize / SIZE + CAM_W as usize / SIZE / 2,
                        CAM_H as i16 - bg[FRONT_HILL_INDEX][i],
                        CAM_W as usize / SIZE,
                        CAM_H as i16
                    ))?;

                    // Ground
                    core.wincan.set_draw_color(Color::RGBA(13, 66, 31, 255));
                    core.wincan.fill_rect(rect!(
                        i * CAM_W as usize / SIZE + CAM_W as usize / SIZE / 2,
                        CAM_H as i16 - bg[GROUND_INDEX][i],
                        CAM_W as usize / SIZE,
                        CAM_H as i16
                    ))?;
                }

                tick += 1;
                score += tick_score;

                if tick % 3 == 0 && tick % 5 == 0 {
                    tick = 0;
                }

                if -bg_buff == CAM_W as i32 {
                    bg_buff = 0;
                }

                // Draw player
                core.wincan.copy_ex(
                    player.texture(),
                    rect!(src_x, 0, TILE_SIZE, TILE_SIZE),
                    rect!(player.x(), player.y(), TILE_SIZE, TILE_SIZE),
                    player.theta() * 180.0 / std::f64::consts::PI,
                    None,
                    false,
                    false,
                )?;
                core.wincan.set_draw_color(Color::BLACK);
                for h in player.hitbox().iter() {
                    core.wincan.draw_rect(*h)?;
                }

                // Draw obstacles
                for o in obstacles.iter() {
                    if (o.x() > 50) {
                        //hacky - will not work if more than one obstacle spawned
                        core.wincan.copy_ex(
                            o.texture(),
                            None,
                            rect!(o.x(), o.y(), TILE_SIZE, TILE_SIZE),
                            0.0,
                            None,
                            false,
                            false,
                        )?;
                        core.wincan.set_draw_color(Color::RED);
                        core.wincan.draw_rect(o.hitbox())?;
                    }
                }

                //Draw coins
                for c in coins.iter() {
                    //need a method to delete it from vector, possibly somwthing like this
                    /*if c.collected(){
                        coins.retain(|x| x != c.collected);
                    }*/

                    if !c.collected() && c.x() > 50 {
                        //hacky - will not work if more than one coin spawned
                        core.wincan.copy_ex(
                            c.texture(),
                            rect!(src_x, 0, TILE_SIZE, TILE_SIZE),
                            rect!(c.x(), c.y(), TILE_SIZE, TILE_SIZE),
                            0.0,
                            None,
                            false,
                            false,
                        )?;
                        core.wincan.set_draw_color(Color::GREEN);
                        core.wincan.draw_rect(c.hitbox())?;
                    }
                }

                //Draw power
                for p in powers.iter() {
                    //need a method to delete it from vector, possibly somwthing like this
                    /*if p.collected(){
                        powers.retain(|x| x != p.collected);
                    }*/

                    if !p.collected() && p.x() > 50 {
                        //hacky - will not work if more than one coin spawned
                        core.wincan.copy_ex(
                            p.texture(),
                            rect!(src_x, 0, TILE_SIZE, TILE_SIZE),
                            rect!(p.x(), p.y(), TILE_SIZE, TILE_SIZE),
                            0.0,
                            None,
                            false,
                            false,
                        )?;
                        core.wincan.set_draw_color(Color::YELLOW);
                        core.wincan.draw_rect(p.hitbox())?;
                    }
                }

                let surface = font
                    .render(&format!("{:08}", score))
                    .blended(Color::RGBA(255, 0, 0, 100))
                    .map_err(|e| e.to_string())?;
                let score_texture = texture_creator
                    .create_texture_from_surface(&surface)
                    .map_err(|e| e.to_string())?;

                core.wincan
                    .copy(&score_texture, None, Some(rect!(10, 10, 100, 50)))?;

                core.wincan.present();

                /*let other_surface = font
                    .render(&format!("{:03}", coin_count))
                    .blended(Color::RGBA(100, 0, 200, 100))
                    .map_err(|e| e.to_string())?;
                let coin_count_texture = texture_creator
                    .create_texture_from_surface(&other_surface)
                    .map_err(|e| e.to_string())?;

                core.wincan
                    .copy(&coin_count_texture, None, Some(rect!(160, 10, 80, 50)))?;

                core.wincan.present();*/
            }

            // FPS Calculation
            // the time taken to display the last frame
            let raw_frame_time = last_raw_time.elapsed().as_secs_f64();
            let delay = FRAME_TIME - raw_frame_time;
            // if the amount of time to display the last frame was less than expected, sleep
            // until the expected amount of time has passed
            if delay > 0.0 {
                // using sleep to delay will always cause slightly more delay than intended due
                // to CPU scheduling; possibly find a better way to delay
                sleep(Duration::from_secs_f64(delay));
            }
            // let adjusted_frame_time = last_adjusted_time.elapsed().as_secs_f64();
            all_frames += 1;
            let time_since_last_measurement = last_measurement_time.elapsed();
            // measure the FPS once every second
            if time_since_last_measurement > Duration::from_secs(1) {
                // println!(
                //     "Average FPS: {:.2}",
                //     (all_frames as f64) / time_since_last_measurement.as_secs_f64()
                // );
                all_frames = 0;
                last_measurement_time = Instant::now();
            }

            player.reset_accel();
        }

        Ok(GameState {
            status: Some(next_status),
            score: score,
        })
    }
}

//Remaking rand::random() to fit with powers.
impl Distribution<powers::PowerUps> for Standard {
    fn sample<R: Rng + ?Sized>(&self, rng: &mut R) -> powers::PowerUps {
        // match rng.gen_range(0, 3) { // rand 0.5, 0.6, 0.7
        match rng.gen_range(0..=4) {
            // rand 0.8
            0 => powers::PowerUps::SpeedBoost,
            1 => powers::PowerUps::ScoreMultiplier,
            2 => powers::PowerUps::BouncyShoes,
            3 => powers::PowerUps::LowerGravity,
            _ => powers::PowerUps::Shield,
        }
    }
}<|MERGE_RESOLUTION|>--- conflicted
+++ resolved
@@ -141,9 +141,9 @@
         let mut power: Option<powers::PowerUps> = None;
         let mut next_power: Option<powers::PowerUps> = None;
 
-        let mut player_accel_rate: i32 = -10;
-        let mut player_jump_change: i32 = 0;
-        let mut player_speed_adjust: i32 = 0;
+        let mut player_accel_rate: f64 = -10.0;
+        let mut player_jump_change: f64 = 0.0;
+        let mut player_speed_adjust: f64 = 0.0;
 
         // bg[0] = Front hills
         // bg[1] = Back hills
@@ -417,13 +417,6 @@
                             //so you only collect each coin once
                             c.collect(); //deletes the coin once collected (but takes too long)
                             coin_count += 1;
-
-<<<<<<< HEAD
-                            score += c.value(); //increments the score based on the coins value
-                                                //maybe print next to score: "+ c.value()""
-                        }
-
-=======
                             tick_score += c.value(); //increments the score based on the coins value
                                                      //maybe print next to score: "+ c.value()""
                         }
@@ -457,14 +450,13 @@
 
                             // Reset any previously active power values to default
                             power_override = false;
-                            player_accel_rate = -10;
-                            player_jump_change = 0;
-                            player_speed_adjust = 0;
+                            player_accel_rate = -10.0;
+                            player_jump_change = 0.0;
+                            player_speed_adjust = 0.0;
 
                             p.collect();
                             power_tick = 360;
                         }
->>>>>>> 700ce65d
                         continue;
                     }
                 }
@@ -476,7 +468,7 @@
                         Some(powers::PowerUps::SpeedBoost) => {
                             // May not be the proper way to handle this.
                             // Adds player speed adjust to player's velocity
-                            player_speed_adjust = 5;
+                            player_speed_adjust = 5.0;
                         }
                         Some(powers::PowerUps::ScoreMultiplier) => {
                             // Doubles tick score while active
@@ -484,14 +476,14 @@
                         }
                         Some(powers::PowerUps::BouncyShoes) => {
                             // Forces jumping while active and jumps 7 velocity units higher
-                            player_jump_change = 7;
-                            player.jump(current_ground, true, 7);
+                            player_jump_change = 7.0;
+                            player.jump(current_ground, true, 7.0);
                         }
                         Some(powers::PowerUps::LowerGravity) => {
                             // Accel rate is how the y velocity is clamped
                             // Has player jump 5 velocity units higher.
-                            player_accel_rate = -5;
-                            player_jump_change = 5;
+                            player_accel_rate = -5.0;
+                            player_jump_change = 5.0;
                         }
                         Some(powers::PowerUps::Shield) => {
                             // Player override will say to ignore obstacle collisions
@@ -506,15 +498,15 @@
                     match power {
                         // Stop any power from going
                         Some(powers::PowerUps::SpeedBoost) => {
-                            player_speed_adjust = 0;
+                            player_speed_adjust = 0.0;
                         }
                         Some(powers::PowerUps::ScoreMultiplier) => {}
                         Some(powers::PowerUps::BouncyShoes) => {
-                            player_jump_change = 0;
+                            player_jump_change = 0.0;
                         }
                         Some(powers::PowerUps::LowerGravity) => {
-                            player_accel_rate = -10;
-                            player_jump_change = 0;
+                            player_accel_rate = -10.0;
+                            player_jump_change = 0.0;
                         }
                         Some(powers::PowerUps::Shield) => {
                             power_override = false;
@@ -537,7 +529,6 @@
 
                 //kinematics change, scroll speed does not :(
                 //can see best when super curvy map generated
-<<<<<<< HEAD
                 println!(
                     "px:{}  vx:{} ax:{} ay:{}",
                     player.x(),
@@ -545,16 +536,6 @@
                     player.accel_x(),
                     player.accel_y(),
                 );
-=======
-                // println!(
-                //     "px:{}  vx:{} ax:{}",
-                //     player.x(),
-                //     player.vel_x(),
-                //     player.accel_x()
-                // );
->>>>>>> 700ce65d
-                //println!("py:{}  vy:{} ay:{}",player.y(),player.vel_y(),player.accel_y());
-                //println!("{}", angle);
 
                 if !player.collide_terrain(current_ground, angle) {
                     game_over = true;
@@ -737,6 +718,56 @@
                     }
                 }
 
+                core.wincan.set_draw_color(Color::RGBA(0, 0, 0, 255));
+                core.wincan.fill_rect(rect!(0, 470, CAM_W, CAM_H))?;
+
+                // Draw background
+                core.wincan
+                    .copy(&tex_bg, None, rect!(bg_buff, -150, CAM_W, CAM_H))?;
+                core.wincan.copy(
+                    &tex_bg,
+                    None,
+                    rect!(bg_buff + (CAM_W as i32), -150, CAM_W, CAM_H),
+                )?;
+
+                //Draw sky in background
+                core.wincan
+                    .copy(&tex_sky, None, rect!(bg_buff, 0, CAM_W, CAM_H / 3))?;
+                core.wincan.copy(
+                    &tex_sky,
+                    None,
+                    rect!(CAM_W as i32 + bg_buff, 0, CAM_W, CAM_H / 3),
+                )?;
+
+                for i in 0..bg[FRONT_HILL_INDEX].len() - 1 {
+                    // Furthest back mountains
+                    core.wincan.set_draw_color(Color::RGBA(128, 51, 6, 255));
+                    core.wincan.fill_rect(rect!(
+                        i * CAM_W as usize / SIZE + CAM_W as usize / SIZE / 2,
+                        CAM_H as i16 - bg[BACK_HILL_INDEX][i],
+                        CAM_W as usize / SIZE,
+                        CAM_H as i16
+                    ))?;
+
+                    // Closest mountains
+                    core.wincan.set_draw_color(Color::RGBA(96, 161, 152, 255));
+                    core.wincan.fill_rect(rect!(
+                        i * CAM_W as usize / SIZE + CAM_W as usize / SIZE / 2,
+                        CAM_H as i16 - bg[FRONT_HILL_INDEX][i],
+                        CAM_W as usize / SIZE,
+                        CAM_H as i16
+                    ))?;
+
+                    // Ground
+                    core.wincan.set_draw_color(Color::RGBA(13, 66, 31, 255));
+                    core.wincan.fill_rect(rect!(
+                        i * CAM_W as usize / SIZE + CAM_W as usize / SIZE / 2,
+                        CAM_H as i16 - bg[GROUND_INDEX][i],
+                        CAM_W as usize / SIZE,
+                        CAM_H as i16
+                    ))?;
+                }
+
                 //Power asset drawing
                 if power_tick > 0 {
                     match power {
@@ -786,56 +817,6 @@
 
                     core.wincan.set_draw_color(Color::RGB(r as u8, g as u8, 0));
                     core.wincan.fill_rect(rect!(10, 210, w as u8, 10))?;
-                }
-
-                core.wincan.set_draw_color(Color::RGBA(0, 0, 0, 255));
-                core.wincan.fill_rect(rect!(0, 470, CAM_W, CAM_H))?;
-
-                // Draw background
-                core.wincan
-                    .copy(&tex_bg, None, rect!(bg_buff, -150, CAM_W, CAM_H))?;
-                core.wincan.copy(
-                    &tex_bg,
-                    None,
-                    rect!(bg_buff + (CAM_W as i32), -150, CAM_W, CAM_H),
-                )?;
-
-                //Draw sky in background
-                core.wincan
-                    .copy(&tex_sky, None, rect!(bg_buff, 0, CAM_W, CAM_H / 3))?;
-                core.wincan.copy(
-                    &tex_sky,
-                    None,
-                    rect!(CAM_W as i32 + bg_buff, 0, CAM_W, CAM_H / 3),
-                )?;
-
-                for i in 0..bg[FRONT_HILL_INDEX].len() - 1 {
-                    // Furthest back mountains
-                    core.wincan.set_draw_color(Color::RGBA(128, 51, 6, 255));
-                    core.wincan.fill_rect(rect!(
-                        i * CAM_W as usize / SIZE + CAM_W as usize / SIZE / 2,
-                        CAM_H as i16 - bg[BACK_HILL_INDEX][i],
-                        CAM_W as usize / SIZE,
-                        CAM_H as i16
-                    ))?;
-
-                    // Closest mountains
-                    core.wincan.set_draw_color(Color::RGBA(96, 161, 152, 255));
-                    core.wincan.fill_rect(rect!(
-                        i * CAM_W as usize / SIZE + CAM_W as usize / SIZE / 2,
-                        CAM_H as i16 - bg[FRONT_HILL_INDEX][i],
-                        CAM_W as usize / SIZE,
-                        CAM_H as i16
-                    ))?;
-
-                    // Ground
-                    core.wincan.set_draw_color(Color::RGBA(13, 66, 31, 255));
-                    core.wincan.fill_rect(rect!(
-                        i * CAM_W as usize / SIZE + CAM_W as usize / SIZE / 2,
-                        CAM_H as i16 - bg[GROUND_INDEX][i],
-                        CAM_W as usize / SIZE,
-                        CAM_H as i16
-                    ))?;
                 }
 
                 tick += 1;
