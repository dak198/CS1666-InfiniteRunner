--- conflicted
+++ resolved
@@ -561,15 +561,13 @@
 
                 //Object spawning
                 if object_spawn > 0 && object_spawn < SIZE {
-<<<<<<< HEAD
-=======
+                  
                    /* println!(
                         "{:?} | {:?}",
                         object_spawn * CAM_W as usize / SIZE + CAM_W as usize / SIZE / 2,
                         CAM_H as i16 - bg[GROUND_INDEX][object_spawn]
                     );*/
 
->>>>>>> 6dce3cfb
                     match object {
                         Some(proceduralgen::StaticObject::Statue) => {
                             //update physics obstacle position
