// use crate::physics::Body;
use crate::physics::Physics;
// use crate::physics::Collider;
use crate::physics::Coin;
use crate::physics::Collectible;
use crate::physics::Collider;
use crate::physics::Dynamic;
use crate::physics::Entity;
use crate::physics::Obstacle;
use crate::physics::Player;
use crate::physics::Power;
use crate::physics::ObstacleType;

use crate::proceduralgen;
// use crate::proceduralgen::ProceduralGen;
// use crate::proceduralgen::TerrainSegment;

use crate::powers;

use crate::rect;

use inf_runner::Game;
use inf_runner::GameState;
use inf_runner::GameStatus;
use inf_runner::SDLCore;
use proceduralgen::StaticObject;

use std::thread::sleep;
use std::time::{Duration, Instant};

use sdl2::event::Event;
use sdl2::image::LoadTexture;
use sdl2::keyboard::Keycode;
use sdl2::pixels::Color;
use sdl2::rect::Point;
use sdl2::rect::Rect;
// use sdl2::render::Texture;
use sdl2::render::TextureQuery;

use rand::{
    distributions::{Distribution, Standard},
    Rng,
};

const FPS: f64 = 60.0;
const FRAME_TIME: f64 = 1.0 / FPS as f64;

const CAM_H: u32 = 720;
const CAM_W: u32 = 1280;

pub const TILE_SIZE: u32 = 100;

// Ensure that SIZE is not a decimal
// 1, 2, 4, 5, 8, 10, 16, 20, 32, 40, 64, 80, 128, 160, 256, 320, 640
const SIZE: usize = CAM_W as usize / 10;
const BUFF_LENGTH: usize = CAM_W as usize / 4;

const FRONT_HILL_INDEX: usize = 0;
const BACK_HILL_INDEX: usize = 1;
const GROUND_INDEX: usize = 2;

// Bounds we want to keep the player within
const player_upper_bound: i32 = 2 * TILE_SIZE as i32;
const player_lower_bound: i32 = CAM_H as i32 - player_upper_bound;

pub struct Runner;

impl Game for Runner {
    fn init() -> Result<Self, String> {
        Ok(Runner {})
    }

    fn run(&mut self, core: &mut SDLCore) -> Result<GameState, String> {
        core.wincan.set_blend_mode(sdl2::render::BlendMode::Blend);

        let ttf_context = sdl2::ttf::init().map_err(|e| e.to_string())?;

        let mut font = ttf_context.load_font("./assets/DroidSansMono.ttf", 128)?;
        font.set_style(sdl2::ttf::FontStyle::BOLD);

        let texture_creator = core.wincan.texture_creator();
        let tex_bg = texture_creator.load_texture("assets/bg.png")?;
        let tex_sky = texture_creator.load_texture("assets/sky.png")?;
        let tex_grad = texture_creator.load_texture("assets/sunset_gradient.png")?;
        let tex_statue = texture_creator.load_texture("assets/statue.png")?;
        let tex_coin = texture_creator.load_texture("assets/coin.gif")?;

        let tex_speed = texture_creator.load_texture("assets/speed.png")?;
        let tex_multiplier = texture_creator.load_texture("assets/multiplier.png")?;
        let tex_bouncy = texture_creator.load_texture("assets/bouncy.png")?;
        let tex_floaty = texture_creator.load_texture("assets/floaty.png")?;
        let tex_shield = texture_creator.load_texture("assets/shield.png")?;

        let mut bg_buff = 0;

        // Create player at default position
        let mut player = Player::new(
            rect!(
                CAM_W / 2 - TILE_SIZE / 2, // Center of screen
                CAM_H / 2 - TILE_SIZE / 2,
                TILE_SIZE,
                TILE_SIZE
            ),
            3.0,
            texture_creator.load_texture("assets/player.png")?,
        );

        //empty obstacle & coin vectors
        let mut obstacles: Vec<_> = Vec::new();
        let mut coins: Vec<_> = Vec::new();
        let mut powers: Vec<_> = Vec::new();

        // Used to keep track of animation status
        let src_x: i32 = 0;

        let mut score: i32 = 0;
        let mut tick_score: i32;
        let mut coin_count: i32 = 0;

        let mut game_paused: bool = false;
        let mut initial_pause: bool = false;
        let mut game_over: bool = false;
        let mut power_override: bool = false;

        // FPS tracking
        let mut all_frames: i32 = 0;
        let mut last_raw_time;
        let mut last_measurement_time = Instant::now();

        let mut next_status = GameStatus::Main;

        let mut ct: usize;
        let mut tick = 0;
        let mut power_tick: i32 = 0;
        let mut buff_1: usize = 0;
        let mut buff_2: usize = 0;
        let mut object_spawn: usize = 0;
        let mut object_count: i32 = 0;

        let mut object = None;

        let mut power: Option<powers::PowerUps> = None;
        let mut next_power: Option<powers::PowerUps> = None;

        let mut player_accel_rate: f64 = -10.0;
        let mut player_jump_change: f64 = 0.0;
        let mut player_speed_adjust: f64 = 0.0;

        // bg[0] = Front hills
        // bg[1] = Back hills
        // bg[2] = Ground
        let mut bg: [[i16; SIZE]; 3] = [[0; SIZE]; 3];

        let mut ground_buffer: [(f64, f64); BUFF_LENGTH + 1] = [(0.0, 0.0); BUFF_LENGTH + 1];
        let mut buff_idx = 0;

        let mut rng = rand::thread_rng();

        let freq: f32 = rng.gen::<f32>() * 1000.0 + 100.0;

        let amp_1: f32 = rng.gen::<f32>() * 4.0 + 1.0;
        let amp_2: f32 = rng.gen::<f32>() * 2.0 + amp_1;
        let amp_3: f32 = rng.gen::<f32>() * 2.0 + 1.0;

        // Perlin Noise init
        let mut random: [[(i32, i32); 256]; 256] = [[(0, 0); 256]; 256];

        for i in 0..random.len() - 1 {
            for j in 0..random.len() - 1 {
                random[i][j] = (rng.gen_range(0..256), rng.gen_range(0..256));
            }
        }

        ct = 0;
        let p0 = (0.0, (CAM_H / 3) as f64);
        ground_buffer = proceduralgen::ProceduralGen::gen_bezier_land(
            &random,
            p0,
            CAM_W as i32,
            CAM_H as i32,
            false,
            false,
            false,
        );

        while ct < SIZE as usize {
            bg[FRONT_HILL_INDEX][ct] =
                proceduralgen::gen_perlin_hill_point((ct + buff_1), freq, amp_1, 0.5, 600.0);
            bg[BACK_HILL_INDEX][ct] =
                proceduralgen::gen_perlin_hill_point((ct + buff_2), freq, amp_2, 1.0, 820.0);
            bg[GROUND_INDEX][ct] = ground_buffer[buff_idx].1 as i16;
            ct += 1;
            buff_idx += 1;
        }

        'gameloop: loop {
            // FPS tracking
            last_raw_time = Instant::now();

            if game_paused {
                // Game paused handler
                for event in core.event_pump.poll_iter() {
                    match event {
                        Event::Quit { .. }
                        | Event::KeyDown {
                            keycode: Some(Keycode::Q),
                            ..
                        } => {
                            next_status = GameStatus::Credits;
                            break 'gameloop;
                        }
                        Event::KeyDown {
                            keycode: Some(k), ..
                        } => match k {
                            Keycode::Escape | Keycode::Space => {
                                game_paused = false;
                            }
                            Keycode::R => {
                                next_status = GameStatus::Game;
                                break 'gameloop;
                            }
                            Keycode::M => {
                                next_status = GameStatus::Main;
                                break 'gameloop;
                            }
                            _ => {}
                        },
                        _ => {}
                    }
                }

                // Draw it to screen once and then wait due to BlendMode
                if initial_pause {
                    let resume_texture = texture_creator
                        .create_texture_from_surface(
                            &font
                                .render("Escape/Space - Resume Play")
                                .blended(Color::RGBA(119, 3, 252, 255))
                                .map_err(|e| e.to_string())?,
                        )
                        .map_err(|e| e.to_string())?;

                    let restart_texture = texture_creator
                        .create_texture_from_surface(
                            &font
                                .render("R - Restart game")
                                .blended(Color::RGBA(119, 3, 252, 255))
                                .map_err(|e| e.to_string())?,
                        )
                        .map_err(|e| e.to_string())?;

                    let main_texture = texture_creator
                        .create_texture_from_surface(
                            &font
                                .render("M - Main menu")
                                .blended(Color::RGBA(119, 3, 252, 255))
                                .map_err(|e| e.to_string())?,
                        )
                        .map_err(|e| e.to_string())?;

                    let quit_texture = texture_creator
                        .create_texture_from_surface(
                            &font
                                .render("Q - Quit game")
                                .blended(Color::RGBA(119, 3, 252, 255))
                                .map_err(|e| e.to_string())?,
                        )
                        .map_err(|e| e.to_string())?;

                    // Grey out screen
                    core.wincan.set_draw_color(Color::RGBA(0, 0, 0, 128));
                    core.wincan.fill_rect(rect!(0, 0, CAM_W, CAM_H))?;

                    // Draw text
                    core.wincan
                        .copy(&resume_texture, None, Some(rect!(100, 100, 1000, 125)))?;
                    core.wincan
                        .copy(&restart_texture, None, Some(rect!(100, 250, 700, 125)))?;
                    core.wincan
                        .copy(&main_texture, None, Some(rect!(100, 400, 600, 125)))?;
                    core.wincan
                        .copy(&quit_texture, None, Some(rect!(100, 550, 600, 125)))?;

                    core.wincan.present();

                    initial_pause = false;
                }
            } else if game_over {
                if initial_pause {
                    ct = 0;
                    let game_over_texture = texture_creator
                        .create_texture_from_surface(
                            &font
                                .render("GAME OVER")
                                .blended(Color::RGBA(255, 0, 0, 255))
                                .map_err(|e| e.to_string())?,
                        )
                        .map_err(|e| e.to_string())?;

                    let TextureQuery { width, height, .. } = game_over_texture.query();

                    let padding = 64;

                    let wr = width as f32 / (CAM_W - padding) as f32;
                    let hr = height as f32 / (CAM_H - padding) as f32;

                    let (w, h) = if wr > 1f32 || hr > 1f32 {
                        if wr > hr {
                            let h = (height as f32 / wr) as i32;
                            ((CAM_W - padding) as i32, h)
                        } else {
                            let w = (width as f32 / hr) as i32;
                            (w, (CAM_H - padding) as i32)
                        }
                    } else {
                        (width as i32, height as i32)
                    };

                    let cx = (CAM_W as i32 - w) / 2;
                    let cy = (CAM_H as i32 - h) / 2;

                    core.wincan
                        .copy(&game_over_texture, None, Some(rect!(cx, cy, w, h)))?;

                    core.wincan.present();

                    initial_pause = false;
                }

                ct += 1;
                if ct == 120 {
                    break 'gameloop;
                }
            } else {
                // Left ground position
                let current_ground = Point::new(
                    player.x(),
                    CAM_H as i32
                        - bg[2][(player.x() as usize) / (CAM_W / SIZE as u32) as usize] as i32,
                );
                // Right ground position
                let next_ground = Point::new(
                    player.x() + TILE_SIZE as i32,
                    CAM_H as i32
                        - bg[2][(((player.x() + TILE_SIZE as i32) as usize)
                            / (CAM_W / SIZE as u32) as usize)] as i32,
                );
                // Angle between
                let angle = ((next_ground.y() as f64 - current_ground.y() as f64)
                    / (TILE_SIZE as f64))
                    .atan();

                for event in core.event_pump.poll_iter() {
                    match event {
                        Event::Quit { .. } => break 'gameloop,
                        Event::KeyDown {
                            keycode: Some(k), ..
                        } => match k {
                            Keycode::W | Keycode::Up | Keycode::Space => {
                                if player.is_jumping() {
                                    player.resume_flipping();
                                } else {
                                    player.jump(current_ground, true, player_jump_change);
                                }
                            }
                            Keycode::Escape => {
                                game_paused = true;
                                initial_pause = true;
                            }
                            _ => {}
                        },
                        Event::KeyUp {
                            keycode: Some(k), ..
                        } => match k {
                            Keycode::W | Keycode::Up | Keycode::Space => {
                                player.stop_flipping();
                            }
                            _ => {}
                        },
                        _ => {}
                    }
                }

                tick_score = 1;

                //in the future when obstacles & coins are proc genned we will probs wanna
                //only check for obstacles/coins based on their location relative to players x
                // cord
                //(also: idt this can be a for loop bc it moves the obstacles values?)
                for o in obstacles.iter_mut() {
                    //.filter(|near by obstacles|).collect()
                    if let Some(collision_boxes) = player.check_collision(o) {
                        //Bad way to ignore collision with a shield
                        /*if power_override {
                            // if !player.collide(o, collision_boxes) {
                            //     Apply some simulation/annimation on the obstacle knocking it over
                            // }
                            continue;
                        }*/
                        //Temp option: can add these 2 lines to end game upon obstacle collsions
                        //INVICIBILTY: chane true to power_override (when you dont wanna be invincible)
                        let mut shielded = false;
                        if let Some(powers::PowerUps::Shield) = power {
                            shielded = true;
                        }
                        if !player.collide(o, collision_boxes, shielded) {
                            game_over = true;
                            initial_pause = true;
                            continue 'gameloop;
                        }
<<<<<<< HEAD
                        //print!("collision!");
                        //Real Solution: need to actually resolve the collision, should go
                        // something like this player.collide(o);
=======
                        //println!("ypos{} vyo{} ayo{}  ", o.pos.1, o.velocity.1, o.accel.1 );
                        // o.update_vel(0.0,0.0);   //these args do nothing
                        // o.update_pos(Point::new(0,0), 3.0);  //the 3 makes the obstacle spin
                        // println!("ypos{} vyo{} ayo{}  ", o.pos.1, o.velocity.1, o.accel.1 );
                        //Real Solution: need to actually resolve the collision, should go something like this
                        //player.collide(o);
>>>>>>> 467fc359
                        //Physics::apply_gravity(&mut obstacle);    //maybe...
                        //obstacle.update_pos();
                        continue;
                    };
                }

                for c in coins.iter_mut() {
                    //check collection
                    if Physics::check_collection(&mut player, c) {
                        if !c.collected() {
                            //so you only collect each coin once
                            c.collect(); //deletes the coin once collected (but takes too long)
                            coin_count += 1;
<<<<<<< HEAD

                            score += c.value(); //increments the score based on
                                                // the coins value
                                                // maybe print next to score: "+
                                                // c.value()""
                        }

=======
                            tick_score += c.value(); //increments the score based on the coins value
                                                     //maybe print next to score: "+ c.value()""
                        }

                        continue;
                    }
                }

                // Roughly the code needed for collecting power objects as it should follow the coin idea closely.
                for p in powers.iter_mut() {
                    if Physics::check_power(&mut player, p) {
                        if !p.collected() {
                            match next_power {
                                Some(powers::PowerUps::SpeedBoost) => {
                                    power = Some(powers::PowerUps::SpeedBoost);
                                }
                                Some(powers::PowerUps::ScoreMultiplier) => {
                                    power = Some(powers::PowerUps::ScoreMultiplier);
                                }
                                Some(powers::PowerUps::BouncyShoes) => {
                                    power = Some(powers::PowerUps::BouncyShoes);
                                }
                                Some(powers::PowerUps::LowerGravity) => {
                                    power = Some(powers::PowerUps::LowerGravity);
                                }
                                Some(powers::PowerUps::Shield) => {
                                    power = Some(powers::PowerUps::Shield);
                                }
                                _ => {}
                            }

                            // Reset any previously active power values to default
                            power_override = false;
                            player_accel_rate = -10.0;
                            player_jump_change = 0.0;
                            player_speed_adjust = 0.0;

                            p.collect();
                            power_tick = 360;
                        }
>>>>>>> 467fc359
                        continue;
                    }
                }

                //Power handling
                if power_tick > 0 {
                    power_tick -= 1;
                    match power {
                        Some(powers::PowerUps::SpeedBoost) => {
                            // May not be the proper way to handle this.
                            // Adds player speed adjust to player's velocity
                            player_speed_adjust = 5.0;
                        }
                        Some(powers::PowerUps::ScoreMultiplier) => {
                            // Doubles tick score while active
                            tick_score *= 2;
                        }
                        Some(powers::PowerUps::BouncyShoes) => {
                            // Forces jumping while active and jumps 0.3 velocity units higher
                            player_jump_change = 0.3;
                            player.jump(current_ground, true, player_jump_change);
                        }
                        Some(powers::PowerUps::LowerGravity) => {
                            // Accel rate is how the y velocity is clamped
                            // Has player jump 0.2 velocity units higher.
                            player_accel_rate = -5.0;
                            player_jump_change = 0.2;
                        }
                        Some(powers::PowerUps::Shield) => {
                            // Player override will say to ignore obstacle collisions
                            power_override = true;
                        }
                        _ => {}
                    }
                } else if power_tick == 0 {
                    power_tick -= 1;

                    // Reset values to default if power times out
                    match power {
                        // Stop any power from going
                        Some(powers::PowerUps::SpeedBoost) => {
                            player_speed_adjust = 0.0;
                        }
                        Some(powers::PowerUps::ScoreMultiplier) => {}
                        Some(powers::PowerUps::BouncyShoes) => {
                            player_jump_change = 0.0;
                        }
                        Some(powers::PowerUps::LowerGravity) => {
                            player_accel_rate = -10.0;
                            player_jump_change = 0.0;
                        }
                        Some(powers::PowerUps::Shield) => {
                            power_override = false;
                        }
                        _ => {}
                    }

                    power = None;
                }

                //applies gravity, normal & friction now
<<<<<<< HEAD
                //friciton is currently way OP (stronger than grav) bc cast to i32 in
                // apply_force so to ever have an effect, it needs to be set > 1
                // for now...
                Physics::apply_gravity(&mut player, angle, 3.0);
=======
                //friciton is currently way OP (stronger than grav) bc cast to i32 in apply_force
                //so to ever have an effect, it needs to be set > 1 for now...
                Physics::apply_gravity(&mut player, angle, 0.3);
>>>>>>> 467fc359

                //apply friction
                //Physics::apply_friction(&mut player, 1.0);

                for o in obstacles.iter_mut() {
                    o.update_vel(0.0, 0.0); //these args do nothing
                    o.update_pos(Point::new(0, 0), 15.0); //the 3 makes the obstacle spin
                }
                player.update_pos(current_ground, angle);
                player.update_vel(player_accel_rate, player_speed_adjust);
                player.flip();

                //kinematics change, scroll speed does not :(
                //can see best when super curvy map generated
<<<<<<< HEAD
                println!(
                    "px:{}  vx:{} ax:{}",
                    player.x(),
                    player.vel_x(),
                    player.accel_x()
                );
                //println!("py:{}  vy:{} ay:{}",player.y(),player.vel_y(),player.accel_y());
                //println!("{}", angle);
=======
                /*  println!(
                    "px:{}  vx:{} ax:{} ay:{}",
                    player.x(),
                    player.vel_x(),
                    player.accel_x(),
                    player.accel_y(),
                ); */
>>>>>>> 467fc359

                if !player.collide_terrain(current_ground, angle) {
                    game_over = true;
                    initial_pause = true;
                    continue;
                }

                core.wincan.set_draw_color(Color::RGBA(3, 120, 206, 255));
                core.wincan.clear();

                core.wincan
                    .copy(&tex_grad, None, rect!(0, -128, CAM_W, CAM_H))?;

                // Every tick, build a new ground segment
                if tick % 1 == 0 {
                    if buff_idx == BUFF_LENGTH {
                        ground_buffer = proceduralgen::ProceduralGen::gen_bezier_land(
                            &random,
                            (0.0, bg[GROUND_INDEX][(SIZE - 1) as usize] as f64),
                            CAM_W as i32,
                            CAM_H as i32,
                            false,
                            false,
                            false,
                        );
                        buff_idx = 0;
                    }

                    for i in 0..(SIZE as usize - 1) {
                        bg[GROUND_INDEX][i] = bg[GROUND_INDEX][i + 1];
                    }

                    bg[GROUND_INDEX][(SIZE - 1) as usize] = ground_buffer[buff_idx].1 as i16;

                    buff_idx += 1;

                    if (ground_buffer[ground_buffer.len() - 1] == (1.0, 1.0)) {
                        println!("Bouncy!");
                    } else {
                        println!("Not Bouncy!");
                    }
                }

                // Every 3 ticks, build a new front mountain segment
                if tick % 3 == 0 {
                    for i in 0..(SIZE as usize - 1) {
                        bg[FRONT_HILL_INDEX][i] = bg[FRONT_HILL_INDEX][i + 1];
                    }
                    buff_1 += 1;
                    let chunk_1 = proceduralgen::gen_perlin_hill_point(
                        ((SIZE - 1) as usize + buff_1),
                        freq,
                        amp_1,
                        0.5,
                        600.0,
                    );
                    bg[FRONT_HILL_INDEX][(SIZE - 1) as usize] = chunk_1;
                }

                // Every 5 ticks, build a new back mountain segment
                if tick % 5 == 0 {
                    for i in 0..(SIZE as usize - 1) {
                        bg[BACK_HILL_INDEX][i] = bg[BACK_HILL_INDEX][i + 1];
                    }
                    buff_2 += 1;
                    let chunk_2 = proceduralgen::gen_perlin_hill_point(
                        ((SIZE - 1) as usize + buff_2),
                        freq,
                        amp_2,
                        1.0,
                        820.0,
                    );
                    bg[BACK_HILL_INDEX][(SIZE - 1) as usize] = chunk_2;
                }

                if object_spawn == 0 {
                    let breakdown = proceduralgen::ProceduralGen::spawn_object(
                        &random,
                        SIZE as i32,
                        (SIZE * 2) as i32,
                    );
                    object = breakdown.0;
                    object_spawn = breakdown.1;

                    object_count += 1; //for now...
                } else {
                    object_spawn -= 1;
                }

                if tick % 10 == 0 {
                    bg_buff -= 1;
                }

<<<<<<< HEAD
                core.wincan.set_draw_color(Color::RGBA(0, 0, 0, 255));
                core.wincan.fill_rect(rect!(0, 470, CAM_W, CAM_H))?;

                // Draw background
                core.wincan
                    .copy(&tex_bg, None, rect!(bg_buff, -150, CAM_W, CAM_H))?;
                core.wincan.copy(
                    &tex_bg,
                    None,
                    rect!(bg_buff + (CAM_W as i32), -150, CAM_W, CAM_H),
                )?;

                // Draw sky in background
                core.wincan
                    .copy(&tex_sky, None, rect!(bg_buff, 0, CAM_W, CAM_H / 3))?;
                core.wincan.copy(
                    &tex_sky,
                    None,
                    rect!(CAM_W as i32 + bg_buff, 0, CAM_W, CAM_H / 3),
                )?;

                // Vertical draw offset to keep game in vertical bounds
                let mut vert_draw_offset = 0;
                if (current_ground.y() - TILE_SIZE as i32) < player_upper_bound {
                    vert_draw_offset = player_upper_bound - current_ground.y();
                }
                if current_ground.y() > player_lower_bound {
                    vert_draw_offset = player_lower_bound - current_ground.y();
                }

                for i in 0..bg[FRONT_HILL_INDEX].len() - 1 {
                    // Furthest back mountains
                    core.wincan.set_draw_color(Color::RGBA(128, 51, 6, 255));
                    core.wincan.fill_rect(rect!(
                        i * CAM_W as usize / SIZE + CAM_W as usize / SIZE / 2,
                        CAM_H as i16 - bg[BACK_HILL_INDEX][i] + vert_draw_offset as i16,
                        CAM_W as usize / SIZE,
                        CAM_H as i16
                    ))?;

                    // Closest mountains
                    core.wincan.set_draw_color(Color::RGBA(96, 161, 152, 255));
                    core.wincan.fill_rect(rect!(
                        i * CAM_W as usize / SIZE + CAM_W as usize / SIZE / 2,
                        CAM_H as i16 - bg[FRONT_HILL_INDEX][i] + vert_draw_offset as i16,
                        CAM_W as usize / SIZE,
                        CAM_H as i16
                    ))?;

                    // Ground
                    core.wincan.set_draw_color(Color::RGBA(13, 66, 31, 255));
                    core.wincan.fill_rect(rect!(
                        i * CAM_W as usize / SIZE + CAM_W as usize / SIZE / 2,
                        CAM_H as i16 - bg[GROUND_INDEX][i] + vert_draw_offset as i16,
                        CAM_W as usize / SIZE,
                        CAM_H as i16
                    ))?;
                }

=======
>>>>>>> 467fc359
                //creates a single obstacle/coin or overwrites the old one
                //everytime one a new one is spawned & adds it to corresponding vector
                //not a good impl bc will not work when > 1 obstacle/coin spawned at a time
                if (object_count > 0) {
                    match object {
                        Some(StaticObject::Statue) => {
                            let obstacle = Obstacle::new(
                                rect!(0, 0, 0, 0),
                                2.0,
                                texture_creator.load_texture("assets/statue.png")?,
                                ObstacleType::Statue,
                            );
                            obstacles.push(obstacle);
                            object_count -= 1;
                        }
                        Some(StaticObject::Coin) => {
                            let coin = Coin::new(
                                rect!(0, 0, 0, 0),
                                texture_creator.load_texture("assets/coin.gif")?,
                                1000,
                            );
                            coins.push(coin);
                            object_count -= 1;
                        }
                        Some(StaticObject::Spring) => {
                            let obstacle = Obstacle::new(
                                rect!(0, 0, 0, 0),
                                1.0,
                                texture_creator.load_texture("assets/temp_spring.jpg")?,
                                ObstacleType::Spring,
                            );
                            obstacles.push(obstacle);
                            object_count -= 1;
                        }
                        Some(StaticObject::Power) => {
                            next_power = Some(rand::random());
                            let pow = Power::new(
                                rect!(0, 0, 0, 0),
                                texture_creator.load_texture("assets/powerup.png")?,
                            );
                            powers.push(pow);
                            object_count -= 1;
                        }
                        _ => {}
                    }
                }
                /* Removed for testing
                //Object spawning
                if object_spawn > 0 && object_spawn < SIZE {
                    /* println!(
                        "{:?} | {:?}",
                        object_spawn * CAM_W as usize / SIZE + CAM_W as usize / SIZE / 2,
                        CAM_H as i16 - bg[GROUND_INDEX][object_spawn]
                    );*/

                    match object {
                        Some(proceduralgen::StaticObject::Statue) => {
                            //update physics obstacle position
                            for s in obstacles.iter_mut() {
<<<<<<< HEAD
                                //this is hacky & dumb (will only work if one obstacle spawned at a
                                // time)
                                s.pos = rect!(
=======
                                //this is hacky & dumb (will only work if one obstacle spawned at a time)
                                if !s.collided() && s.mass > 1.0 {
                                    //once it collides we can't draw it like this
                                    s.hitbox = rect!(
                                        object_spawn * CAM_W as usize / SIZE
                                            + CAM_W as usize / SIZE / 2,
                                        CAM_H as i16
                                            - bg[GROUND_INDEX][object_spawn]
                                            - TILE_SIZE as i16,
                                        TILE_SIZE,
                                        TILE_SIZE
                                    );
                                    s.pos = (s.hitbox.x() as f64, s.hitbox.y() as f64);
                                }
                            }
                        }
                        Some(proceduralgen::StaticObject::Coin) => {
                            //update physics coins position
                            for s in coins.iter_mut() {
                                //hacky "soln" part 2
                                s.hitbox = rect!(
>>>>>>> 467fc359
                                    object_spawn * CAM_W as usize / SIZE
                                        + CAM_W as usize / SIZE / 2,
                                    CAM_H as i16
                                        - bg[GROUND_INDEX][object_spawn]
                                        - TILE_SIZE as i16
                                        + vert_draw_offset as i16,
                                    TILE_SIZE,
                                    TILE_SIZE
                                );
                                s.pos = (s.hitbox.x() as f64, s.hitbox.y() as f64);
                            }
                        }
                        Some(proceduralgen::StaticObject::Spring) => {
                            //update physics obstacle position
                            for s in obstacles.iter_mut() {
                                //this is hacky & dumb (will only work if one obstacle spawned at a time)
                                if !s.collided() && s.mass<2.0  {   //gaurantees spring for now
                                    //once it collides we can't draw it like this
                                    s.hitbox = rect!(
                                        object_spawn * CAM_W as usize / SIZE
                                            + CAM_W as usize / SIZE / 2,
                                        (CAM_H as i16
                                            - bg[GROUND_INDEX][object_spawn]
                                            - (TILE_SIZE/4) as i16),
                                        TILE_SIZE,
                                        TILE_SIZE/4
                                    );
                                    s.pos = (s.hitbox.x() as f64, s.hitbox.y() as f64);
                                }
                            }
                        }
                        Some(proceduralgen::StaticObject::Power) => {
                            //update physics power position
                            for p in powers.iter_mut() {
                                p.pos = rect!(
                                    object_spawn * CAM_W as usize / SIZE
                                        + CAM_W as usize / SIZE / 2,
                                    CAM_H as i16
                                        - bg[GROUND_INDEX][object_spawn]
                                        - TILE_SIZE as i16
                                        + vert_draw_offset as i16,
                                    TILE_SIZE,
                                    TILE_SIZE
                                );
                            }
                        }
                        _ => {}
                    }
                }
                */

                core.wincan.set_draw_color(Color::RGBA(0, 0, 0, 255));
                core.wincan.fill_rect(rect!(0, 470, CAM_W, CAM_H))?;

                // Draw background
                core.wincan
                    .copy(&tex_bg, None, rect!(bg_buff, -150, CAM_W, CAM_H))?;
                core.wincan.copy(
                    &tex_bg,
                    None,
                    rect!(bg_buff + (CAM_W as i32), -150, CAM_W, CAM_H),
                )?;

                //Draw sky in background
                core.wincan
                    .copy(&tex_sky, None, rect!(bg_buff, 0, CAM_W, CAM_H / 3))?;
                core.wincan.copy(
                    &tex_sky,
                    None,
                    rect!(CAM_W as i32 + bg_buff, 0, CAM_W, CAM_H / 3),
                )?;

                for i in 0..bg[FRONT_HILL_INDEX].len() - 1 {
                    // Furthest back mountains
                    core.wincan.set_draw_color(Color::RGBA(128, 51, 6, 255));
                    core.wincan.fill_rect(rect!(
                        i * CAM_W as usize / SIZE + CAM_W as usize / SIZE / 2,
                        CAM_H as i16 - bg[BACK_HILL_INDEX][i],
                        CAM_W as usize / SIZE,
                        CAM_H as i16
                    ))?;

                    // Closest mountains
                    core.wincan.set_draw_color(Color::RGBA(96, 161, 152, 255));
                    core.wincan.fill_rect(rect!(
                        i * CAM_W as usize / SIZE + CAM_W as usize / SIZE / 2,
                        CAM_H as i16 - bg[FRONT_HILL_INDEX][i],
                        CAM_W as usize / SIZE,
                        CAM_H as i16
                    ))?;

                    // Ground
                    core.wincan.set_draw_color(Color::RGBA(13, 66, 31, 255));
                    core.wincan.fill_rect(rect!(
                        i * CAM_W as usize / SIZE + CAM_W as usize / SIZE / 2,
                        CAM_H as i16 - bg[GROUND_INDEX][i],
                        CAM_W as usize / SIZE,
                        CAM_H as i16
                    ))?;
                }

                //Power asset drawing
                if power_tick > 0 {
                    match power {
                        Some(powers::PowerUps::SpeedBoost) => {
                            core.wincan.copy(
                                &tex_speed,
                                None,
                                rect!(10, 100, TILE_SIZE, TILE_SIZE),
                            )?;
                        }
                        Some(powers::PowerUps::ScoreMultiplier) => {
                            core.wincan.copy(
                                &tex_multiplier,
                                None,
                                rect!(10, 100, TILE_SIZE, TILE_SIZE),
                            )?;
                        }
                        Some(powers::PowerUps::BouncyShoes) => {
                            core.wincan.copy(
                                &tex_bouncy,
                                None,
                                rect!(10, 100, TILE_SIZE, TILE_SIZE),
                            )?;
                        }
                        Some(powers::PowerUps::LowerGravity) => {
                            core.wincan.copy(
                                &tex_floaty,
                                None,
                                rect!(10, 100, TILE_SIZE, TILE_SIZE),
                            )?;
                        }
                        Some(powers::PowerUps::Shield) => {
                            core.wincan.copy(
                                &tex_shield,
                                None,
                                rect!(10, 100, TILE_SIZE, TILE_SIZE),
                            )?;
                        }
                        _ => {}
                    }

                    let m = power_tick as f64 / 360.0;

                    let r = 256.0 * (1.0 - m);
                    let g = 256.0 * (m);
                    let w = TILE_SIZE as f64 * m;

                    core.wincan.set_draw_color(Color::RGB(r as u8, g as u8, 0));
                    core.wincan.fill_rect(rect!(10, 210, w as u8, 10))?;
                }

                tick += 1;
                score += tick_score;

                if tick % 3 == 0 && tick % 5 == 0 {
                    tick = 0;
                }

                if -bg_buff == CAM_W as i32 {
                    bg_buff = 0;
                }

<<<<<<< HEAD
                // There should be some way to determine where it repeats but I can't figure it
                // out if buff_1 as f64 % (freq * amp_1) == 0 {
                //     println!("{:?}", buff_1);
                //     buff_1 = 0;
                // }
                // if buff_2 as f64 % (freq * amp_2) == 0 {
                //     println!("{:?}", buff_2);
                //     buff_2 = 0;
                // }
                // if buff_3 as f64 % (freq * amp_3) == 0 {
                //     println!("{:?}", buff_3);
                //     buff_3 = 0;
                // }

=======
>>>>>>> 467fc359
                // Draw player
                //player.draw_adjust(vert_draw_offset);
                core.wincan.copy_ex(
                    player.texture(),
                    rect!(src_x, 0, TILE_SIZE, TILE_SIZE),
<<<<<<< HEAD
                    rect!(
                        player.x(),
                        player.y() + vert_draw_offset,
                        TILE_SIZE,
                        TILE_SIZE
                    ),
                    player.theta(),
=======
                    rect!(player.x(), player.y(), TILE_SIZE, TILE_SIZE),
                    player.theta() * 180.0 / std::f64::consts::PI,
>>>>>>> 467fc359
                    None,
                    false,
                    false,
                )?;
                core.wincan.set_draw_color(Color::BLACK);
                for h in player.hitbox().iter_mut() {
                    (*h).set_y((*h).y() + vert_draw_offset);
                    core.wincan.draw_rect(*h)?;
                }
                // Undo draw offset to avoid blastoff
                //player.draw_adjust(-vert_draw_offset);

                // Draw obstacles
                for o in obstacles.iter() {
                    if (o.x() > 50 && o.y() > 20) {
                        //hacky - will not work if more than one obstacle spawned
                        //println!("XXXXX ypos{} vyo{} ayo{}  ", o.pos.1, o.velocity.1, o.accel.1 );
                        match o.o_type {
                            ObstacleType::Statue => {
                                core.wincan.copy_ex(
                                    o.texture(),
                                    None,
                                    rect!(o.pos.0, o.pos.1, TILE_SIZE, TILE_SIZE),
                                    o.theta(),
                                    None,
                                    false,
                                    false,
                                )?;
                                core.wincan.set_draw_color(Color::RED);
                                core.wincan.draw_rect(o.hitbox())?;
                                break
                            }
                            ObstacleType::Spring => {
                                core.wincan.copy_ex(
                                    o.texture(),
                                    None,
                                    rect!(o.pos.0, o.pos.1, TILE_SIZE, TILE_SIZE/4),
                                    o.theta(),
                                    None,
                                    false,
                                    false,
                                )?;
                                core.wincan.set_draw_color(Color::BLUE);
                                core.wincan.draw_rect(o.hitbox())?;
                            }
                            _ => {}
                        }
                    }
                    /*else{
                        drop(o);
                        object_count-= 1;
                    }*/
                }

                //Draw coins
                for c in coins.iter() {
                    //need a method to delete it from vector, possibly somwthing like this
                    /*if c.collected(){
                        coins.retain(|x| x != c.collected);
                    }*/

                    if !c.collected() && c.x() > 50 {
                        //hacky - will not work if more than one coin spawned
                        core.wincan.copy_ex(
                            c.texture(),
                            rect!(src_x, 0, TILE_SIZE, TILE_SIZE),
                            rect!(c.x(), c.y(), TILE_SIZE, TILE_SIZE),
                            0.0,
                            None,
                            false,
                            false,
                        )?;
                        core.wincan.set_draw_color(Color::GREEN);
                        core.wincan.draw_rect(c.hitbox())?;
                    }
                }

                //Draw power
                for p in powers.iter() {
                    //need a method to delete it from vector, possibly somwthing like this
                    /*if p.collected(){
                        powers.retain(|x| x != p.collected);
                    }*/

                    if !p.collected() && p.x() > 50 {
                        //hacky - will not work if more than one coin spawned
                        core.wincan.copy_ex(
                            p.texture(),
                            rect!(src_x, 0, TILE_SIZE, TILE_SIZE),
                            rect!(p.x(), p.y(), TILE_SIZE, TILE_SIZE),
                            0.0,
                            None,
                            false,
                            false,
                        )?;
                        core.wincan.set_draw_color(Color::YELLOW);
                        core.wincan.draw_rect(p.hitbox())?;
                    }
                }

                let surface = font
                    .render(&format!("{:08}", score))
                    .blended(Color::RGBA(255, 0, 0, 100))
                    .map_err(|e| e.to_string())?;
                let score_texture = texture_creator
                    .create_texture_from_surface(&surface)
                    .map_err(|e| e.to_string())?;

                core.wincan
                    .copy(&score_texture, None, Some(rect!(10, 10, 100, 50)))?;

                core.wincan.present();

                /*let other_surface = font
                    .render(&format!("{:03}", coin_count))
                    .blended(Color::RGBA(100, 0, 200, 100))
                    .map_err(|e| e.to_string())?;
                let coin_count_texture = texture_creator
                    .create_texture_from_surface(&other_surface)
                    .map_err(|e| e.to_string())?;

                core.wincan
                    .copy(&coin_count_texture, None, Some(rect!(160, 10, 80, 50)))?;

                core.wincan.present();*/
            }

            // FPS Calculation
            // the time taken to display the last frame
            let raw_frame_time = last_raw_time.elapsed().as_secs_f64();
            let delay = FRAME_TIME - raw_frame_time;
            // if the amount of time to display the last frame was less than expected, sleep
            // until the expected amount of time has passed
            if delay > 0.0 {
                // using sleep to delay will always cause slightly more delay than intended due
                // to CPU scheduling; possibly find a better way to delay
                sleep(Duration::from_secs_f64(delay));
            }
            // let adjusted_frame_time = last_adjusted_time.elapsed().as_secs_f64();
            all_frames += 1;
            let time_since_last_measurement = last_measurement_time.elapsed();
            // measure the FPS once every second
            if time_since_last_measurement > Duration::from_secs(1) {
                // println!(
                //     "Average FPS: {:.2}",
                //     (all_frames as f64) / time_since_last_measurement.as_secs_f64()
                // );
                all_frames = 0;
                last_measurement_time = Instant::now();
            }

            player.reset_accel();
        }

        Ok(GameState {
            status: Some(next_status),
            score: score,
        })
    }
}

//Remaking rand::random() to fit with powers.
impl Distribution<powers::PowerUps> for Standard {
    fn sample<R: Rng + ?Sized>(&self, rng: &mut R) -> powers::PowerUps {
        // match rng.gen_range(0, 3) { // rand 0.5, 0.6, 0.7
        match rng.gen_range(0..=4) {
            // rand 0.8
            0 => powers::PowerUps::SpeedBoost,
            1 => powers::PowerUps::ScoreMultiplier,
            2 => powers::PowerUps::BouncyShoes,
            3 => powers::PowerUps::LowerGravity,
            _ => powers::PowerUps::Shield,
        }
    }
}<|MERGE_RESOLUTION|>--- conflicted
+++ resolved
@@ -408,18 +408,12 @@
                             initial_pause = true;
                             continue 'gameloop;
                         }
-<<<<<<< HEAD
-                        //print!("collision!");
-                        //Real Solution: need to actually resolve the collision, should go
-                        // something like this player.collide(o);
-=======
                         //println!("ypos{} vyo{} ayo{}  ", o.pos.1, o.velocity.1, o.accel.1 );
                         // o.update_vel(0.0,0.0);   //these args do nothing
                         // o.update_pos(Point::new(0,0), 3.0);  //the 3 makes the obstacle spin
                         // println!("ypos{} vyo{} ayo{}  ", o.pos.1, o.velocity.1, o.accel.1 );
                         //Real Solution: need to actually resolve the collision, should go something like this
                         //player.collide(o);
->>>>>>> 467fc359
                         //Physics::apply_gravity(&mut obstacle);    //maybe...
                         //obstacle.update_pos();
                         continue;
@@ -433,15 +427,6 @@
                             //so you only collect each coin once
                             c.collect(); //deletes the coin once collected (but takes too long)
                             coin_count += 1;
-<<<<<<< HEAD
-
-                            score += c.value(); //increments the score based on
-                                                // the coins value
-                                                // maybe print next to score: "+
-                                                // c.value()""
-                        }
-
-=======
                             tick_score += c.value(); //increments the score based on the coins value
                                                      //maybe print next to score: "+ c.value()""
                         }
@@ -482,7 +467,6 @@
                             p.collect();
                             power_tick = 360;
                         }
->>>>>>> 467fc359
                         continue;
                     }
                 }
@@ -544,16 +528,9 @@
                 }
 
                 //applies gravity, normal & friction now
-<<<<<<< HEAD
-                //friciton is currently way OP (stronger than grav) bc cast to i32 in
-                // apply_force so to ever have an effect, it needs to be set > 1
-                // for now...
-                Physics::apply_gravity(&mut player, angle, 3.0);
-=======
                 //friciton is currently way OP (stronger than grav) bc cast to i32 in apply_force
                 //so to ever have an effect, it needs to be set > 1 for now...
                 Physics::apply_gravity(&mut player, angle, 0.3);
->>>>>>> 467fc359
 
                 //apply friction
                 //Physics::apply_friction(&mut player, 1.0);
@@ -568,16 +545,6 @@
 
                 //kinematics change, scroll speed does not :(
                 //can see best when super curvy map generated
-<<<<<<< HEAD
-                println!(
-                    "px:{}  vx:{} ax:{}",
-                    player.x(),
-                    player.vel_x(),
-                    player.accel_x()
-                );
-                //println!("py:{}  vy:{} ay:{}",player.y(),player.vel_y(),player.accel_y());
-                //println!("{}", angle);
-=======
                 /*  println!(
                     "px:{}  vx:{} ax:{} ay:{}",
                     player.x(),
@@ -585,7 +552,6 @@
                     player.accel_x(),
                     player.accel_y(),
                 ); */
->>>>>>> 467fc359
 
                 if !player.collide_terrain(current_ground, angle) {
                     game_over = true;
@@ -679,68 +645,6 @@
                     bg_buff -= 1;
                 }
 
-<<<<<<< HEAD
-                core.wincan.set_draw_color(Color::RGBA(0, 0, 0, 255));
-                core.wincan.fill_rect(rect!(0, 470, CAM_W, CAM_H))?;
-
-                // Draw background
-                core.wincan
-                    .copy(&tex_bg, None, rect!(bg_buff, -150, CAM_W, CAM_H))?;
-                core.wincan.copy(
-                    &tex_bg,
-                    None,
-                    rect!(bg_buff + (CAM_W as i32), -150, CAM_W, CAM_H),
-                )?;
-
-                // Draw sky in background
-                core.wincan
-                    .copy(&tex_sky, None, rect!(bg_buff, 0, CAM_W, CAM_H / 3))?;
-                core.wincan.copy(
-                    &tex_sky,
-                    None,
-                    rect!(CAM_W as i32 + bg_buff, 0, CAM_W, CAM_H / 3),
-                )?;
-
-                // Vertical draw offset to keep game in vertical bounds
-                let mut vert_draw_offset = 0;
-                if (current_ground.y() - TILE_SIZE as i32) < player_upper_bound {
-                    vert_draw_offset = player_upper_bound - current_ground.y();
-                }
-                if current_ground.y() > player_lower_bound {
-                    vert_draw_offset = player_lower_bound - current_ground.y();
-                }
-
-                for i in 0..bg[FRONT_HILL_INDEX].len() - 1 {
-                    // Furthest back mountains
-                    core.wincan.set_draw_color(Color::RGBA(128, 51, 6, 255));
-                    core.wincan.fill_rect(rect!(
-                        i * CAM_W as usize / SIZE + CAM_W as usize / SIZE / 2,
-                        CAM_H as i16 - bg[BACK_HILL_INDEX][i] + vert_draw_offset as i16,
-                        CAM_W as usize / SIZE,
-                        CAM_H as i16
-                    ))?;
-
-                    // Closest mountains
-                    core.wincan.set_draw_color(Color::RGBA(96, 161, 152, 255));
-                    core.wincan.fill_rect(rect!(
-                        i * CAM_W as usize / SIZE + CAM_W as usize / SIZE / 2,
-                        CAM_H as i16 - bg[FRONT_HILL_INDEX][i] + vert_draw_offset as i16,
-                        CAM_W as usize / SIZE,
-                        CAM_H as i16
-                    ))?;
-
-                    // Ground
-                    core.wincan.set_draw_color(Color::RGBA(13, 66, 31, 255));
-                    core.wincan.fill_rect(rect!(
-                        i * CAM_W as usize / SIZE + CAM_W as usize / SIZE / 2,
-                        CAM_H as i16 - bg[GROUND_INDEX][i] + vert_draw_offset as i16,
-                        CAM_W as usize / SIZE,
-                        CAM_H as i16
-                    ))?;
-                }
-
-=======
->>>>>>> 467fc359
                 //creates a single obstacle/coin or overwrites the old one
                 //everytime one a new one is spawned & adds it to corresponding vector
                 //not a good impl bc will not work when > 1 obstacle/coin spawned at a time
@@ -787,7 +691,19 @@
                         _ => {}
                     }
                 }
-                /* Removed for testing
+              
+                // Vertical draw offset to keep game in vertical bounds
+                // Should be calculated before postion updates and added to the y object's y variable
+                // Currently is not being applied to the player in an ideal way :(
+                // Seems to be fine for obstables?
+                let mut vert_draw_offset = 0;
+                if (current_ground.y() - TILE_SIZE as i32) < player_upper_bound {
+                    vert_draw_offset = player_upper_bound - current_ground.y();
+                }
+                if current_ground.y() > player_lower_bound {
+                    vert_draw_offset = player_lower_bound - current_ground.y();
+                }
+              
                 //Object spawning
                 if object_spawn > 0 && object_spawn < SIZE {
                     /* println!(
@@ -800,11 +716,6 @@
                         Some(proceduralgen::StaticObject::Statue) => {
                             //update physics obstacle position
                             for s in obstacles.iter_mut() {
-<<<<<<< HEAD
-                                //this is hacky & dumb (will only work if one obstacle spawned at a
-                                // time)
-                                s.pos = rect!(
-=======
                                 //this is hacky & dumb (will only work if one obstacle spawned at a time)
                                 if !s.collided() && s.mass > 1.0 {
                                     //once it collides we can't draw it like this
@@ -814,6 +725,7 @@
                                         CAM_H as i16
                                             - bg[GROUND_INDEX][object_spawn]
                                             - TILE_SIZE as i16,
+                                            + vert_draw_offset as i16,
                                         TILE_SIZE,
                                         TILE_SIZE
                                     );
@@ -826,7 +738,6 @@
                             for s in coins.iter_mut() {
                                 //hacky "soln" part 2
                                 s.hitbox = rect!(
->>>>>>> 467fc359
                                     object_spawn * CAM_W as usize / SIZE
                                         + CAM_W as usize / SIZE / 2,
                                     CAM_H as i16
@@ -851,6 +762,7 @@
                                         (CAM_H as i16
                                             - bg[GROUND_INDEX][object_spawn]
                                             - (TILE_SIZE/4) as i16),
+                                            + vert_draw_offset as i16,
                                         TILE_SIZE,
                                         TILE_SIZE/4
                                     );
@@ -876,7 +788,6 @@
                         _ => {}
                     }
                 }
-                */
 
                 core.wincan.set_draw_color(Color::RGBA(0, 0, 0, 255));
                 core.wincan.fill_rect(rect!(0, 470, CAM_W, CAM_H))?;
@@ -904,7 +815,7 @@
                     core.wincan.set_draw_color(Color::RGBA(128, 51, 6, 255));
                     core.wincan.fill_rect(rect!(
                         i * CAM_W as usize / SIZE + CAM_W as usize / SIZE / 2,
-                        CAM_H as i16 - bg[BACK_HILL_INDEX][i],
+                        CAM_H as i16 - bg[BACK_HILL_INDEX][i] + vert_draw_offset as i16,
                         CAM_W as usize / SIZE,
                         CAM_H as i16
                     ))?;
@@ -913,7 +824,7 @@
                     core.wincan.set_draw_color(Color::RGBA(96, 161, 152, 255));
                     core.wincan.fill_rect(rect!(
                         i * CAM_W as usize / SIZE + CAM_W as usize / SIZE / 2,
-                        CAM_H as i16 - bg[FRONT_HILL_INDEX][i],
+                        CAM_H as i16 - bg[FRONT_HILL_INDEX][i] + vert_draw_offset as i16,
                         CAM_W as usize / SIZE,
                         CAM_H as i16
                     ))?;
@@ -922,7 +833,7 @@
                     core.wincan.set_draw_color(Color::RGBA(13, 66, 31, 255));
                     core.wincan.fill_rect(rect!(
                         i * CAM_W as usize / SIZE + CAM_W as usize / SIZE / 2,
-                        CAM_H as i16 - bg[GROUND_INDEX][i],
+                        CAM_H as i16 - bg[GROUND_INDEX][i] + vert_draw_offset as i16,
                         CAM_W as usize / SIZE,
                         CAM_H as i16
                     ))?;
@@ -990,51 +901,25 @@
                     bg_buff = 0;
                 }
 
-<<<<<<< HEAD
-                // There should be some way to determine where it repeats but I can't figure it
-                // out if buff_1 as f64 % (freq * amp_1) == 0 {
-                //     println!("{:?}", buff_1);
-                //     buff_1 = 0;
-                // }
-                // if buff_2 as f64 % (freq * amp_2) == 0 {
-                //     println!("{:?}", buff_2);
-                //     buff_2 = 0;
-                // }
-                // if buff_3 as f64 % (freq * amp_3) == 0 {
-                //     println!("{:?}", buff_3);
-                //     buff_3 = 0;
-                // }
-
-=======
->>>>>>> 467fc359
                 // Draw player
-                //player.draw_adjust(vert_draw_offset);
+                // Ideally draw offset could be part of position calculations, and that var could be removed from the second rect
                 core.wincan.copy_ex(
                     player.texture(),
                     rect!(src_x, 0, TILE_SIZE, TILE_SIZE),
-<<<<<<< HEAD
-                    rect!(
-                        player.x(),
-                        player.y() + vert_draw_offset,
-                        TILE_SIZE,
-                        TILE_SIZE
-                    ),
-                    player.theta(),
-=======
-                    rect!(player.x(), player.y(), TILE_SIZE, TILE_SIZE),
+                    rect!(player.x(), player.y() + vert_draw_offset, TILE_SIZE, TILE_SIZE),
                     player.theta() * 180.0 / std::f64::consts::PI,
->>>>>>> 467fc359
                     None,
                     false,
                     false,
                 )?;
                 core.wincan.set_draw_color(Color::BLACK);
+              
+                // Hacky way of adjusting player's hitbox with the draw offset
+                // Ideally draw offset could be part of position calculations, and this could be a regular iter 
                 for h in player.hitbox().iter_mut() {
                     (*h).set_y((*h).y() + vert_draw_offset);
                     core.wincan.draw_rect(*h)?;
                 }
-                // Undo draw offset to avoid blastoff
-                //player.draw_adjust(-vert_draw_offset);
 
                 // Draw obstacles
                 for o in obstacles.iter() {
