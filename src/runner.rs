use crate::physics::Body;
use crate::physics::Physics;
// use crate::physics::Collider;
use crate::physics::Coin;
use crate::physics::Collectible;
use crate::physics::Entity;
use crate::physics::Obstacle;
use crate::physics::Player;
use crate::physics::Power;
use crate::physics::PowerType;

use crate::proceduralgen;
<<<<<<< HEAD
// use crate::proceduralgen::ProceduralGen;
// use crate::proceduralgen::TerrainSegment;
=======
use crate::proceduralgen::ProceduralGen;
use crate::proceduralgen::TerrainSegment;
>>>>>>> dc7cc2bb

use crate::rect;

use inf_runner::Game;
use inf_runner::GameState;
use inf_runner::GameStatus;
use inf_runner::ObstacleType;
use inf_runner::PowerType;
use inf_runner::SDLCore;
use inf_runner::StaticObject;
use inf_runner::TerrainType;

use std::thread::sleep;
use std::time::{Duration, Instant, SystemTime};

use sdl2::event::Event;
use sdl2::image::LoadTexture;
use sdl2::keyboard::Keycode;
use sdl2::pixels::Color;
use sdl2::rect::Point;
use sdl2::rect::Rect;

use rand::distributions::Distribution;
use rand::distributions::Standard;
use rand::Rng;

const FPS: f64 = 60.0;
const FRAME_TIME: f64 = 1.0 / FPS as f64;

const CAM_H: u32 = 720;
const CAM_W: u32 = 1280;
pub const TILE_SIZE: u32 = 100;

// Background sine wave stuff
const IND_BACKGROUND_MID: usize = 0;
const IND_BACKGROUND_BACK: usize = 1;
const BG_CURVES_SIZE: usize = CAM_W as usize / 10;
// const BUFF_LENGTH: usize = CAM_W as usize / 4;

// Bounds to keep the player within
// Used for camera postioning
const PLAYER_UPPER_BOUND: i32 = 2 * TILE_SIZE as i32;
const PLAYER_LOWER_BOUND: i32 = CAM_H as i32 - PLAYER_UPPER_BOUND;
const PLAYER_X: i32 = 2 * TILE_SIZE as i32;
// const PLAYER_LEFT_BOUND: i32 = TILE_SIZE as i32;
// const PLAYER_RIGHT_BOUND: i32 = (CAM_W / 2) as i32 - (TILE_SIZE / 2) as i32;
// // More restrictve: player needs space to react

/* Minimum speed player can move.
 * In actuality, the minimum distance everything moves left relative to the
 * player per iteration of the game loop. Physics Team, please change or
 * remove this as needed. 1 is just an arbitrary small number.
 */
const MIN_SPEED: i32 = 1;

// Max total number of coins, obstacles, and powers that can exist at
// once. Could be split up later for more complicated procgen
const MAX_NUM_OBJECTS: i32 = 10;

pub struct Runner;

impl Game for Runner {
    fn init() -> Result<Self, String> {
        Ok(Runner {})
    }

    fn run(&mut self, core: &mut SDLCore) -> Result<GameState, String> {
        core.wincan.set_blend_mode(sdl2::render::BlendMode::Blend);
        let ttf_context = sdl2::ttf::init().map_err(|e| e.to_string())?;

        // Font
        let mut font = ttf_context.load_font("./assets/DroidSansMono.ttf", 128)?;
        font.set_style(sdl2::ttf::FontStyle::BOLD);

        // Load in all textures
        let texture_creator = core.wincan.texture_creator();
        let tex_bg = texture_creator.load_texture("assets/bg.png")?;
        let tex_sky = texture_creator.load_texture("assets/sky.png")?;
        let tex_grad = texture_creator.load_texture("assets/sunset_gradient.png")?;
<<<<<<< HEAD

=======
        let tex_statue = texture_creator.load_texture("assets/statue.png")?;
        let tex_coin = texture_creator.load_texture("assets/coin.png")?;
>>>>>>> dc7cc2bb
        let tex_speed = texture_creator.load_texture("assets/speed.png")?;
        let tex_multiplier = texture_creator.load_texture("assets/multiplier.png")?;
        let tex_bouncy = texture_creator.load_texture("assets/bouncy.png")?;
        let tex_floaty = texture_creator.load_texture("assets/floaty.png")?;
        let tex_shield = texture_creator.load_texture("assets/shield.png")?;
<<<<<<< HEAD
        let shielded_player = texture_creator.load_texture("assets/shielded_player.png")?;

        let mut bg_buff = 0;
=======
        let tex_shielded = texture_creator.load_texture("assets/shielded_player.png")?;

        let tex_resume = texture_creator
            .create_texture_from_surface(
                &font
                    .render("Escape/Space - Resume Play")
                    .blended(Color::RGBA(119, 3, 252, 255))
                    .map_err(|e| e.to_string())?,
            )
            .map_err(|e| e.to_string())?;

        let tex_restart = texture_creator
            .create_texture_from_surface(
                &font
                    .render("R - Restart game")
                    .blended(Color::RGBA(119, 3, 252, 255))
                    .map_err(|e| e.to_string())?,
            )
            .map_err(|e| e.to_string())?;

        let tex_main = texture_creator
            .create_texture_from_surface(
                &font
                    .render("M - Main menu")
                    .blended(Color::RGBA(119, 3, 252, 255))
                    .map_err(|e| e.to_string())?,
            )
            .map_err(|e| e.to_string())?;

        let tex_quit = texture_creator
            .create_texture_from_surface(
                &font
                    .render("Q - Quit game")
                    .blended(Color::RGBA(119, 3, 252, 255))
                    .map_err(|e| e.to_string())?,
            )
            .map_err(|e| e.to_string())?;

        let game_over_texture = texture_creator
            .create_texture_from_surface(
                &font
                    .render("GAME OVER")
                    .blended(Color::RGBA(255, 0, 0, 255))
                    .map_err(|e| e.to_string())?,
            )
            .map_err(|e| e.to_string())?;
>>>>>>> dc7cc2bb

        // Create player at default position
        let mut player = Player::new(
            rect!(
                PLAYER_X, // PLAYER_LEFT_BOUND + TILE_SIZE as i32,
                PLAYER_UPPER_BOUND + TILE_SIZE as i32,
                TILE_SIZE,
                TILE_SIZE
            ),
            3.0,
            texture_creator.load_texture("assets/player.png")?,
        );
<<<<<<< HEAD

        //empty obstacle & coin vectors
        let mut obstacles: Vec<Obstacle> = Vec::new();
        let mut coins: Vec<Coin> = Vec::new();
        let mut powers: Vec<Power> = Vec::new();
=======
        let mut active_power: Option<PowerType> = None;
        let mut power_timer: i32 = 0; // Current powerup expires when it reaches 0
        let mut coin_count: i32 = 0; // Total num coins collected

        // Initialize ground / object vectors
        // let mut curr_num_objects: i32 = 0;
        let mut all_terrain: Vec<TerrainSegment> = Vec::new();
        let mut all_obstacles: Vec<Obstacle> = Vec::new();
        let mut all_coins: Vec<Coin> = Vec::new();
        let mut all_powers: Vec<Power> = Vec::new(); // Refers to powers currently spawned on the
                                                     // ground, not active powers
>>>>>>> dc7cc2bb

        // Used to keep track of animation status
        let mut player_anim: i32 = 0; // 4 frames of animation
        let mut coin_anim: i32 = 0; // 60 frames of animation

        // Score of an entire run
        let mut total_score: i32 = 0;

        let mut game_paused: bool = false;
        let mut initial_pause: bool = false;
        let mut game_over: bool = false;

        // Seems out of place?
        let mut shielded = false;

        // Number of frames to delay the end of the game by for demonstrating player
        // collision this should be removed once the camera tracks the player
        // properly
        let mut game_over_timer = 120;

        // FPS tracking
        let mut all_frames: i32 = 0;
        let mut last_raw_time;
        let mut last_measurement_time = Instant::now();

        // Used to transition to credits or back to title screen
        let mut next_status = GameStatus::Main;

<<<<<<< HEAD
        let mut ct: usize;
        let mut tick = 0;
        let mut power_tick: i32 = 0;
        let mut buff_1: usize = 0;
        let mut buff_2: usize = 0;
        let mut object_spawn: usize = 0;
        let mut object_count: i32 = 0;

        let mut object = None;

        // bg[0] = Front hills
        // bg[1] = Back hills
        // bg[2] = Ground
        let mut bg: [[i16; SIZE]; 3] = [[0; SIZE]; 3];

        let mut ground_buffer: [(f64, f64); BUFF_LENGTH + 1] = [(0.0, 0.0); BUFF_LENGTH + 1];
        let mut buff_idx = 0;
=======
        // Object spawning vars
        // let mut object_spawn: usize = 0;
        // let mut object_count: i32 = 0;
        let mut spawn_timer: i32 = 500; // Can spawn a new object when it reaches 0

        // Physics vars
        let mut player_accel_rate: f64 = -10.0;
        let mut player_jump_change: f64 = 0.0;
        let mut player_speed_adjust: f64 = 0.0;

        // Background & sine wave vars
        let mut bg_buff = 0;
        let mut bg_tick = 0;
        let mut buff_1: usize = 0;
        let mut buff_2: usize = 0;
        // Perlin noise curves the player can't interact with, for visuals only
        // Use IND_BACKGROUND_BACK and IND_BACKGROUND_MID
        let mut background_curves: [[i16; BG_CURVES_SIZE]; 2] = [[0; BG_CURVES_SIZE]; 2];
>>>>>>> dc7cc2bb

        // Rand thread to be utilized within runner
        let mut rng = rand::thread_rng();

        // Frequency control modifier for background sine waves
        let freq: f32 = rng.gen::<f32>() * 1000.0 + 100.0;

        // Amplitude control modifiers for background sine waves
        let amp_1: f32 = rng.gen::<f32>() * 4.0 + 1.0;
        let amp_2: f32 = rng.gen::<f32>() * 2.0 + amp_1;

        // Perlin Noise init
        let mut random: [[(i32, i32); 256]; 256] = [[(0, 0); 256]; 256];
        for i in 0..random.len() - 1 {
            for j in 0..random.len() - 1 {
                random[i][j] = (rng.gen_range(0..256), rng.gen_range(0..256));
            }
        }

        // Initialize the starting terrain segments
        // Rectangles
        let mut init_curve_1: Vec<(i32, i32)> = vec![(0, 0)];
        for i in 1..CAM_W {
            init_curve_1.push((i as i32, CAM_H as i32 * 2 / 3));
        }
        let init_terrain_1 = TerrainSegment::new(
            rect!(0, CAM_H as i32 * 2 / 3, CAM_W, CAM_H as i32 * 2 / 3),
            init_curve_1,
            0.0,
            TerrainType::Grass,
            Color::GREEN,
        );
        let mut init_curve_2: Vec<(i32, i32)> = vec![(CAM_W as i32, 0)];
        for i in (CAM_W + 1)..(CAM_W * 2) {
            init_curve_2.push((i as i32, CAM_H as i32 * 2 / 3));
        }
        let init_terrain_2 = TerrainSegment::new(
            rect!(CAM_W, CAM_H as i32 * 2 / 3, CAM_W, CAM_H as i32 * 2 / 3),
            init_curve_2,
            0.0,
            TerrainType::Grass,
            Color::GREEN,
        );
        all_terrain.push(init_terrain_1);
        all_terrain.push(init_terrain_2);
        /* Older implementation, Deprecated
        let p0 = (0.0, (CAM_H / 3) as f64);
        all_terrain.push(ProceduralGen::gen_terrain(
            &random,
            (0.0, (CAM_H / 3) as f64),
            CAM_W as i32,
            CAM_H as i32,
            false,
            false,
            false,
        ));
        all_terrain.push(ProceduralGen::gen_terrain(
            &random,
            (
                0.0,
                all_terrain[0].curve()[all_terrain[0].curve().len() - 2].1 as f64,
            ),
            CAM_W as i32,
            CAM_H as i32,
            false,
            false,
            false,
        ));
        */
        // Pre-Generate perlin curves for background hills
        for i in 0..BG_CURVES_SIZE {
            background_curves[IND_BACKGROUND_MID][i] =
                proceduralgen::gen_perlin_hill_point((i + buff_1), freq, amp_1, 0.5, 600.0);
            background_curves[IND_BACKGROUND_BACK][i] =
                proceduralgen::gen_perlin_hill_point((i + buff_2), freq, amp_2, 1.0, 820.0);
        }

        /* ~~~~~~ Main Game Loop ~~~~~~ */
        'gameloop: loop {
            last_raw_time = Instant::now(); // FPS tracking

            // Score collected in a single iteration of the game loop
            let mut curr_step_score: i32 = 0;

            /* ~~~~~~ Pausing Handler ~~~~~~ */
            if game_paused {
                for event in core.event_pump.poll_iter() {
                    match event {
                        Event::Quit { .. }
                        | Event::KeyDown {
                            keycode: Some(Keycode::Q),
                            ..
                        } => {
                            next_status = GameStatus::Credits;
                            break 'gameloop;
                        }
                        Event::KeyDown {
                            keycode: Some(k), ..
                        } => match k {
                            Keycode::Escape | Keycode::Space => {
                                game_paused = false;
                            }
                            Keycode::R => {
                                next_status = GameStatus::Game;
                                break 'gameloop;
                            }
                            Keycode::M => {
                                next_status = GameStatus::Main;
                                break 'gameloop;
                            }
                            _ => {}
                        },
                        _ => {}
                    }
                } // End Loop

                // Draw pause screen once due to BlendMode setting
                if initial_pause {
                    // Pause screen background, semitransparent grey
                    core.wincan.set_draw_color(Color::RGBA(0, 0, 0, 128));
                    core.wincan.fill_rect(rect!(0, 0, CAM_W, CAM_H))?;

                    // Draw pause screen text
                    core.wincan
                        .copy(&tex_resume, None, Some(rect!(100, 100, 1000, 125)))?;
                    core.wincan
                        .copy(&tex_restart, None, Some(rect!(100, 250, 700, 125)))?;
                    core.wincan
                        .copy(&tex_main, None, Some(rect!(100, 400, 600, 125)))?;
                    core.wincan
                        .copy(&tex_quit, None, Some(rect!(100, 550, 600, 125)))?;

                    core.wincan.present();
                    initial_pause = false;
                }
<<<<<<< HEAD
            } else {
=======
            }
            // Normal unpaused game state
            else {
                // End game loop, 'player has lost' state
>>>>>>> dc7cc2bb
                if game_over {
                    game_over_timer -= 1; // Animation buffer
                    if game_over_timer == 0 {
                        break 'gameloop;
                    }
                }

                //  Get ground point at player and TILE_SIZE ahead of player
                let curr_ground_point: Point = get_ground_coord_at_player(&all_terrain);
                let next_ground_point: Point =
                    get_ground_coord(&all_terrain, PLAYER_X + TILE_SIZE as i32);
                let angle = ((next_ground_point.y() as f64 - curr_ground_point.y() as f64)
                    / (TILE_SIZE as f64))
                    .atan();

<<<<<<< HEAD
                // This conditional statement is here so that the game will go on for a few more frames without player input once the player has died. The reason for this is to demonstrate collisions even though the camera does not follow the player.
                // NOTE: Once the camera properly follows the player, this conditional should be removed.
                if !game_over {
                    let mut keypress_moment: SystemTime = SystemTime::now();
                    for event in core.event_pump.poll_iter() {
                        match event {
                            Event::Quit { .. } => break 'gameloop,
                            Event::KeyDown {
                                keycode: Some(k), ..
                            } => match k {
                                Keycode::W | Keycode::Up | Keycode::Space => {
                                    if player.is_jumping() {
                                        player.resume_flipping();
                                    } else {
                                        //player.jump(current_ground);
                                        if (!player.jumpmoment_lock()) {
                                            keypress_moment = SystemTime::now();
                                            player.set_jumpmoment(keypress_moment);
                                        }
                                        //keypress_moment = SystemTime::now();
                                        //player.set_jumpmoment(keypress_moment);
                                    }
                                }
                                Keycode::Escape => {
                                    game_paused = true;
                                    initial_pause = true;
                                }
                                _ => {}
                            },
                            Event::KeyUp {
                                keycode: Some(k), ..
                            } => match k {
                                Keycode::W | Keycode::Up | Keycode::Space => {
                                    let mut jump_moment: SystemTime = player.jump_moment();
                                    player.jump(
                                        current_ground,
                                        SystemTime::now().duration_since(jump_moment).unwrap(),
                                    );
                                    player.stop_flipping();
=======
                /* ~~~~~~ Handle Input ~~~~~~ */
                for event in core.event_pump.poll_iter() {
                    match event {
                        Event::Quit { .. } => break 'gameloop,
                        Event::KeyDown {
                            keycode: Some(k), ..
                        } => match k {
                            Keycode::W | Keycode::Up | Keycode::Space => {
                                if player.is_jumping() {
                                    player.resume_flipping();
                                } else {
                                    player.jump(curr_ground_point, true, player_jump_change);
>>>>>>> dc7cc2bb
                                }
                            }
                            Keycode::Escape => {
                                game_paused = true;
                                initial_pause = true;
                            }
                            _ => {}
                        },
                        Event::KeyUp {
                            keycode: Some(k), ..
                        } => match k {
                            Keycode::W | Keycode::Up | Keycode::Space => {
                                player.stop_flipping();
                            }
                            _ => {}
                        },
                        _ => {}
                    }
                }

<<<<<<< HEAD
                //Power handling
                if power_tick == 0 {
                    power_tick -= 1;
                    player.set_power_up(None);
                } else if power_tick > 0 {
                    power_tick -= 1;
                }

                // Apply bouncy shoes, if applicable
                // Effectively just repeated jumps, independent of player input
                if let Some(PowerType::BouncyShoes) = player.power_up() {
                    if !player.is_jumping() {
                        player.jump(current_ground, Duration::new(1111, 0));
                    }
                }

                // If the player doesn't land on ther feet, end game
                if !Physics::check_player_upright(&player, angle, current_ground) {
                    game_over = true;
                    initial_pause = true;
                }

                // Check through all collisions with obstacles
                // End game if crash occurs
                for o in obstacles.iter_mut() {
                    if Physics::check_collision(&mut player, o) {
                        if player.collide_obstacle(o) {
                            game_over = true;
                            initial_pause = true;
                        }
                    }
                }

                // Check for coin collection
                // Add to score if collected
                for c in coins.iter_mut() {
                    if Physics::check_collision(&mut player, c) {
                        if player.collide_coin(c) {
                            coin_count += 1;
                            tick_score += c.value(); //increments the score based on the coins value
                        }
=======
                /* ~~~~~~ Handle Player Collecting an Object ~~~~~~ */
                /* ~~~~~~ Is it actually Handle Player Collisions? ~~~~~~ */

                // Add back obstacle collisions?

                // Remove coins if player collects them
                let mut to_remove_ind: i32 = -1;
                let mut counter = 0;
                for coin in all_coins.iter_mut() {
                    if Physics::check_collection(&mut player, coin) {
                        if !coin.collected() {
                            to_remove_ind = counter;
                            //so you only collect each coin once
                            coin.collect(); //deletes the coin once collected (but takes too long)
                            coin_count += 1;
                            curr_step_score += coin.value();
                        }
                        continue;
>>>>>>> dc7cc2bb
                    }
                    counter += 1;
                }
                if to_remove_ind != -1 {
                    all_coins.remove(to_remove_ind as usize);
                }

<<<<<<< HEAD
                // Check for powerup pickups
                // Apply to player and begin countdown if picked up
                for p in powers.iter_mut() {
                    if Physics::check_collision(&mut player, p) {
                        if player.collide_power(p) {
                            power_tick = 360;
                        }
                    }
                }

                // Apply forces on player
                let current_power = player.power_up();
                Physics::apply_terrain_forces(
                    // Gravity, normal, and friction
                    &mut player,
                    angle,
                    current_ground,
                    0.1,
                    current_power,
                );
                Physics::apply_skate_force(&mut player, angle, current_ground); // Propel forward

                //update player attributes
                player.update_pos(current_ground, angle, game_over);
                player.update_vel(game_over);
=======
                // Remove power ups if player collects them
                // Rough, but should follow the coin idea closely.
                let mut to_remove_ind: i32 = -1;
                counter = 0;
                for power in all_powers.iter_mut() {
                    if Physics::check_power(&mut player, power) {
                        if !power.collected() {
                            to_remove_ind = counter;
                            match power.power_type {
                                Some(PowerType::SpeedBoost) => {
                                    active_power = Some(PowerType::SpeedBoost);
                                }
                                Some(PowerType::ScoreMultiplier) => {
                                    active_power = Some(PowerType::ScoreMultiplier);
                                }
                                Some(PowerType::BouncyShoes) => {
                                    active_power = Some(PowerType::BouncyShoes);
                                }
                                Some(PowerType::LowerGravity) => {
                                    active_power = Some(PowerType::LowerGravity);
                                }
                                Some(PowerType::Shield) => {
                                    active_power = Some(PowerType::Shield);
                                }
                                _ => {}
                            }

                            // Reset any previously active power values to default
                            // Shouldn't need a var to say if we're overriding a power, just do it
                            // power_override = false;
                            player_accel_rate = -10.0;
                            player_jump_change = 0.0;
                            player_speed_adjust = 0.0;
                            shielded = false;

                            power.collect();
                            power_timer = 360; // Hardcoded powerup duration
                        }
                        continue;
                    }
                    counter += 1;
                }
                if to_remove_ind != -1 {
                    all_powers.remove(to_remove_ind as usize);
                }

                /* ~~~~~~ Power Handling Section ~~~~~~ */
                if power_timer > 0 {
                    power_timer -= 1;
                    match active_power {
                        Some(PowerType::SpeedBoost) => {
                            // May not be the proper way to handle this.
                            // Adds player speed adjust to player's velocity
                            player_speed_adjust = 5.0;
                        }
                        Some(PowerType::ScoreMultiplier) => {
                            // Handled below when adding curr_step_score to
                            // total_score
                        }
                        Some(PowerType::BouncyShoes) => {
                            // Forces jumping while active and jumps 0.3 velocity units higher
                            player_jump_change = 0.3;
                            // This will need changed for refractor
                            player.jump(curr_ground_point, true, player_jump_change);
                        }
                        Some(PowerType::LowerGravity) => {
                            // Accel rate is how the y velocity is clamped
                            // Has player jump 0.2 velocity units higher.
                            player_accel_rate = -5.0;
                            player_jump_change = 0.2;
                        }
                        Some(PowerType::Shield) => {
                            // Shielded will say to ignore obstacle collisions
                            shielded = true;
                        }
                        _ => {}
                    }
                } else {
                    // power_timer = 0
                    // Reset values to default if power times out
                    match active_power {
                        // Stop any power from going
                        Some(PowerType::SpeedBoost) => {
                            player_speed_adjust = 0.0;
                        }
                        Some(PowerType::ScoreMultiplier) => {}
                        Some(PowerType::BouncyShoes) => {
                            player_jump_change = 0.0;
                        }
                        Some(PowerType::LowerGravity) => {
                            player_accel_rate = -10.0;
                            player_jump_change = 0.0;
                        }
                        Some(PowerType::Shield) => {
                            shielded = false;
                        }
                        _ => {}
                    }
                    active_power = None;
                }

                // Applies gravity, normal & friction now
                // Friciton is currently way OP (stronger than grav) bc cast to i32 in
                // apply_force so to ever have an effect, it needs to be set > 1
                // for now...
                Physics::apply_gravity(&mut player, angle, 0.3);

                //apply friction
                //Physics::apply_friction(&mut player, 1.0);

                for obs in all_obstacles.iter_mut() {
                    obs.update_vel(0.0, 0.0); // These args do nothing
                                              // obs.update_pos(Point::new(0,
                                              // 0), 15.0, false);
                }
                player.update_pos(curr_ground_point, angle, game_over);
                player.update_vel(player_accel_rate, player_speed_adjust);
>>>>>>> dc7cc2bb
                player.flip();
                let travel_update = player.vel_x();

                // apply forces to obstacles
                for o in obstacles.iter_mut() {
                    // Only actually apply forces after a collision occurs
                    if o.collided() {
                        let object_ground = Point::new(
                            o.x(),
                            CAM_H as i32
                                - bg[2][(o.x() as usize) / (CAM_W / SIZE as u32) as usize] as i32,
                        );

<<<<<<< HEAD
                        // Very small friction coefficient because there's no
                        // "skate force" to counteract friction
                        Physics::apply_terrain_forces(o, angle, object_ground, 0.01, None);
                        o.update_pos(object_ground, angle, game_over);
                        o.update_vel(false);
                    }
=======
                if !player.collide_terrain(curr_ground_point, angle) {
                    game_over = true;
                    initial_pause = true;
                    continue;
>>>>>>> dc7cc2bb
                }

                // Generate new terrain / objects if player hasn't died
                if !game_over {
<<<<<<< HEAD
                    // Every tick, build a new ground segment
                    if tick % 1 == 0 {
                        if buff_idx == BUFF_LENGTH {
                            ground_buffer = proceduralgen::ProceduralGen::gen_bezier_land(
                                &random,
                                (0.0, bg[GROUND_INDEX][(SIZE - 1) as usize] as f64),
                                CAM_W as i32,
                                CAM_H as i32,
                                false,
                                false,
                                false,
                            );
                            buff_idx = 0;
                        }

                        for i in 0..(SIZE as usize - 1) {
                            bg[GROUND_INDEX][i] = bg[GROUND_INDEX][i + 1];
                        }

                        bg[GROUND_INDEX][(SIZE - 1) as usize] = ground_buffer[buff_idx].1 as i16;

                        buff_idx += 1;

                        if (ground_buffer[ground_buffer.len() - 1] == (1.0, 1.0)) {
                            //println!("Bouncy!");
                        } else {
                            //println!("Not Bouncy!");
                        }
                    }

=======
>>>>>>> dc7cc2bb
                    // Every 3 ticks, build a new front mountain segment
                    if bg_tick % 3 == 0 {
                        for i in 0..(BG_CURVES_SIZE as usize - 1) {
                            background_curves[IND_BACKGROUND_MID][i] =
                                background_curves[IND_BACKGROUND_MID][i + 1];
                        }
                        buff_1 += 1;
                        let chunk_1 = proceduralgen::gen_perlin_hill_point(
                            ((BG_CURVES_SIZE - 1) as usize + buff_1),
                            freq,
                            amp_1,
                            0.5,
                            600.0,
                        );
                        background_curves[IND_BACKGROUND_MID][(BG_CURVES_SIZE - 1) as usize] =
                            chunk_1;
                    }

                    // Every 5 ticks, build a new back mountain segment
                    if bg_tick % 5 == 0 {
                        for i in 0..(BG_CURVES_SIZE as usize - 1) {
                            background_curves[IND_BACKGROUND_BACK][i] =
                                background_curves[IND_BACKGROUND_BACK][i + 1];
                        }
                        buff_2 += 1;
                        let chunk_2 = proceduralgen::gen_perlin_hill_point(
                            ((BG_CURVES_SIZE - 1) as usize + buff_2),
                            freq,
                            amp_2,
                            1.0,
                            820.0,
                        );
                        background_curves[IND_BACKGROUND_BACK][(BG_CURVES_SIZE - 1) as usize] =
                            chunk_2;
                    }

                    /* ~~~~~~ Object Generation ~~~~~~ */
                    // Value spawn_timer is reset to upon spawning an object.
                    // Decreases to increase spawn rates based on total_score.
                    // These numbers could be terrible, we should mess around with it
                    let min_spawn_gap = if total_score > 100000 {
                        300 // Cap
                    } else if total_score > 90000 {
                        320
                    } else if total_score > 80000 {
                        340
                    } else if total_score > 70000 {
                        360
                    } else if total_score > 60000 {
                        380
                    } else if total_score > 50000 {
                        400
                    } else if total_score > 40000 {
                        420
                    } else if total_score > 30000 {
                        440
                    } else if total_score > 30000 {
                        460
                    } else if total_score > 10000 {
                        480
                    } else {
                        500 // Default
                    };

                    // Choose new object to generate
                    let mut new_object: Option<StaticObject> = None;
                    let curr_num_objects = all_obstacles.len() + all_coins.len() + all_powers.len();
                    let spawn_trigger = rng.gen_range(0..MAX_NUM_OBJECTS);

                    if spawn_timer > 0 {
                        spawn_timer -= 1;
                    } else if spawn_trigger >= curr_num_objects as i32 {
                        new_object = Some(proceduralgen::choose_static_object());
                        spawn_timer = min_spawn_gap;
                    } else if spawn_trigger < curr_num_objects as i32 {
                        // Min spawn gap can be replaced with basically any value for this random
                        // range. Smaller values will spawn objects more often
                        spawn_timer = rng.gen_range(0..min_spawn_gap);
                    }

                    // Spawn new object
                    // Everything is using (x,y) = (CAM_W,0) right now,
                    // but it should be using (CAM_W, curr_ground_point.y())
                    match new_object {
                        Some(StaticObject::Statue) => {
                            let spawn_coord: Point = get_ground_coord(&all_terrain, CAM_W as i32);
                            let obstacle = Obstacle::new(
                                rect!(
                                    spawn_coord.x,
                                    spawn_coord.y - TILE_SIZE as i32,
                                    TILE_SIZE,
                                    TILE_SIZE
                                ),
                                50.0,
                                texture_creator.load_texture("assets/statue.png")?,
                                ObstacleType::Statue,
                            );
                            all_obstacles.push(obstacle);
                            // new_object = None;
                        }
                        Some(StaticObject::Coin) => {
                            let spawn_coord: Point = get_ground_coord(&all_terrain, CAM_W as i32);
                            let coin = Coin::new(
                                rect!(
                                    spawn_coord.x,
                                    spawn_coord.y - TILE_SIZE as i32,
                                    TILE_SIZE,
                                    TILE_SIZE
                                ),
                                texture_creator.load_texture("assets/coin.png")?,
                                1000,
                            );
                            all_coins.push(coin);
                            // new_object = None;
                        }
                        Some(StaticObject::Spring) => {
                            let spawn_coord: Point = get_ground_coord(&all_terrain, CAM_W as i32);
                            let obstacle = Obstacle::new(
                                rect!(
                                    spawn_coord.x,
                                    spawn_coord.y - TILE_SIZE as i32,
                                    TILE_SIZE,
                                    TILE_SIZE
                                ),
                                1.0,
                                texture_creator.load_texture("assets/temp_spring.jpg")?,
                                ObstacleType::Spring,
                            );
                            all_obstacles.push(obstacle);
                            // new_object = None;
                        }
                        Some(StaticObject::Power) => {
                            let spawn_coord: Point = get_ground_coord(&all_terrain, CAM_W as i32);
                            let pow = Power::new(
                                rect!(
                                    spawn_coord.x,
                                    spawn_coord.y - TILE_SIZE as i32,
                                    TILE_SIZE,
                                    TILE_SIZE
                                ),
                                texture_creator.load_texture("assets/powerup.png")?,
                                Some(proceduralgen::choose_power_up()),
                            );
                            all_powers.push(pow);
                            // new_object = None;
                        }
                        _ => {}
                    }

<<<<<<< HEAD
                    //creates a single obstacle/coin or overwrites the old one
                    //everytime one a new one is spawned & adds it to corresponding vector
                    //not a good impl bc will not work when > 1 obstacle/coin spawned at a time
                    if (object_count > 0) {
                        match object {
                            Some(StaticObject::Statue) => {
                                let obstacle = Obstacle::new(
                                    rect!(0, 0, 0, 0),
                                    50.0,
                                    texture_creator.load_texture("assets/statue.png")?,
                                    ObstacleType::Statue,
                                );
                                obstacles.push(obstacle);
                                object_count -= 1;
                            }
                            Some(StaticObject::Coin) => {
                                let coin = Coin::new(
                                    rect!(0, 0, 0, 0),
                                    texture_creator.load_texture("assets/coin.gif")?,
                                    1000,
                                );
                                coins.push(coin);
                                object_count -= 1;
                            }
                            Some(StaticObject::Spring) => {
                                let obstacle = Obstacle::new(
                                    rect!(0, 0, 0, 0),
                                    1.0,
                                    texture_creator.load_texture("assets/balloon.png")?,
                                    ObstacleType::Spring,
                                );
                                obstacles.push(obstacle);
                                object_count -= 1;
                            }
                            Some(StaticObject::Chest) => {
                                let obstacle = Obstacle::new(
                                    rect!(0, 0, 0, 0),
                                    4.0,
                                    texture_creator.load_texture("assets/box.png")?,
                                    ObstacleType::Chest,
                                );
                                obstacles.push(obstacle);
                                object_count -= 1;
                            }
                            Some(StaticObject::Power) => {
                                let pow = Power::new(
                                    rect!(0, 0, 0, 0),
                                    texture_creator.load_texture("assets/powerup.png")?,
                                    rand::random(), // Randomized power type
                                );
                                powers.push(pow);
                                object_count -= 1;
=======
                    // Update total_score
                    // Poorly placed rn, should be after postion / hitbox / collision update
                    // but before drawing
                    if !game_over {
                        // Update score for survival
                        curr_step_score += 1; // Hardcoded score increase per frame
                        match active_power {
                            Some(PowerType::ScoreMultiplier) => {
                                curr_step_score *= 2; // Hardcoded power bonus
>>>>>>> dc7cc2bb
                            }
                            _ => {}
                        }
                        total_score += curr_step_score;
                    }

<<<<<<< HEAD
                    //Object spawning
                    if object_spawn > 0 && object_spawn < SIZE {
                        match object {
                            Some(proceduralgen::StaticObject::Statue) => {
                                //update physics obstacle position
                                for s in obstacles.iter_mut() {
                                    //this is hacky & dumb (will only work if one obstacle spawned at a time)
                                    if !s.collided() && s.mass() > 1.0 {
                                        //once it collides we can't draw it like this
                                        s.spawned = true;
                                        s.hitbox = rect!(
                                            object_spawn * CAM_W as usize / SIZE
                                                + CAM_W as usize / SIZE / 2,
                                            CAM_H as i16
                                                - bg[GROUND_INDEX][object_spawn]
                                                - TILE_SIZE as i16,
                                            TILE_SIZE,
                                            TILE_SIZE
                                        );
                                        s.pos = (s.hitbox.x() as f64, s.hitbox.y() as f64);
                                    }
                                }
                            }
                            Some(proceduralgen::StaticObject::Coin) => {
                                //update physics coins position
                                for s in coins.iter_mut() {
                                    //hacky "soln" part 2
                                    s.hitbox = rect!(
                                        object_spawn * CAM_W as usize / SIZE
                                            + CAM_W as usize / SIZE / 2,
                                        CAM_H as i16
                                            - bg[GROUND_INDEX][object_spawn]
                                            - TILE_SIZE as i16,
                                        TILE_SIZE,
                                        TILE_SIZE
                                    );
                                    s.pos = (s.hitbox.x(), s.hitbox.y());
                                }
                            }
                            Some(proceduralgen::StaticObject::Spring) => {
                                //update physics obstacle position
                                for s in obstacles.iter_mut() {
                                    //this is hacky & dumb (will only work if one obstacle spawned at a time)
                                    s.spawned = true;
                                    if !s.collided() && s.mass() < 2.0 {
                                        //gaurantees spring for now
                                        //once it collides we can't draw it like this
                                        s.hitbox = rect!(
                                            object_spawn * CAM_W as usize / SIZE
                                                + CAM_W as usize / SIZE / 2,
                                            (CAM_H as i16
                                                - bg[GROUND_INDEX][object_spawn]
                                                - (TILE_SIZE) as i16),
                                            TILE_SIZE,
                                            TILE_SIZE
                                        );
                                        s.pos = (s.hitbox.x() as f64, s.hitbox.y() as f64);
                                    }
                                }
                            }
                            Some(proceduralgen::StaticObject::Chest) => {
                                //update physics obstacle position
                                for s in obstacles.iter_mut() {
                                    s.spawned = true;
                                    //this is hacky & dumb (will only work if one obstacle spawned at a time)
                                    if !s.collided() && s.mass() < 6.0 && s.mass() > 2.0 {
                                        //gaurantees spring for now
                                        //once it collides we can't draw it like this
                                        s.hitbox = rect!(
                                            object_spawn * CAM_W as usize / SIZE
                                                + CAM_W as usize / SIZE / 2,
                                            (CAM_H as i16
                                                - bg[GROUND_INDEX][object_spawn]
                                                - TILE_SIZE as i16),
                                            TILE_SIZE,
                                            TILE_SIZE
                                        );
                                        s.pos = (s.hitbox().x() as f64, s.hitbox().y() as f64);
                                    }
                                }
                            }
                            Some(proceduralgen::StaticObject::Power) => {
                                //update physics power position
                                //get rid of "- 75" for ground level power ups

                                //place power up at a random height
                                //rn less than top of screen, but should also cap @ max jump height t
                                /*let max_height: i16 = CAM_H as i16 - bg[GROUND_INDEX][object_spawn] - TILE_SIZE as i16;
                                let height: i16 = rng.gen_range(0..=max_height);  */

                                for p in powers.iter_mut() {
                                    p.hitbox = rect!(
                                        object_spawn * CAM_W as usize / SIZE
                                            + CAM_W as usize / SIZE / 2,
                                        CAM_H as i16
                                            - bg[GROUND_INDEX][object_spawn]
                                            - TILE_SIZE as i16,
                                        TILE_SIZE,
                                        TILE_SIZE
                                    );
                                    p.pos = (p.hitbox().x(), p.hitbox().y());
                                }
                            }
                            _ => {}
=======
                    /* Update ground / object positions to move player forward
                     * by the distance they should move this single iteration of the game loop
                     */
                    //let iteration_distance: i32 = MIN_SPEED; // + player.vel_x() as i32;
                    for ground in all_terrain.iter_mut() {
                        ground.travel_update(travel_update as i32);
                    }
                    /*  travel_update needs to be implemented in physics.rs
                        for obstacles, coins and power ups.
                        See terrain segment implementation in proceduralgen.rs,
                        it should be almost exactly the same

                    for obs in all_obstacles.iter() {
                        obs.travel_update(travel_update as i32);
                    }
                    for coin in all_coins.iter() {
                        coin.travel_update(travel_update as i32);
                    }
                    for powerUp in all_powers.iter() {
                        powerUp.travel_update(travel_update as i32);
                    }
                    */

                    // Generate new ground when the last segment becomes visible
                    // All of this code is placeholder
                    let last_seg = all_terrain.get(all_terrain.len() - 1).unwrap();
                    if last_seg.x() < CAM_W as i32 {
                        let last_x = last_seg.curve().get(last_seg.curve().len() - 1).unwrap().0;
                        let last_y = last_seg.curve().get(last_seg.curve().len() - 1).unwrap().1;
                        let mut new_curve: Vec<(i32, i32)> = vec![(last_x + 1, last_y)];
                        for i in (last_x + 2)..(last_x + CAM_W as i32 + 1) {
                            new_curve.push((i as i32, last_y));
>>>>>>> dc7cc2bb
                        }
                        let new_terrain = TerrainSegment::new(
                            rect!(last_x + 1, last_y, CAM_W, CAM_H),
                            new_curve,
                            0.0,
                            TerrainType::Grass,
                            Color::GREEN,
                        );
                        all_terrain.push(new_terrain);
                    }

                    /* ~~~~~~ Begin Camera Section ~~~~~~ */
                    /* This should be the very last section of calcultions,
                     * as the camera position relies upon updated math for
                     * EVERYTHING ELSE. Below the camera section we have
                     * removal of offscreen objects from their vectors,
                     * animation updates, the drawing section, and FPS calculation only.
                     */

                    /*
                    // Adjust camera horizontally if updated player x pos is out of bounds
                    let camera_adj_x = if player.x() < PLAYER_LEFT_BOUND {
                        PLAYER_LEFT_BOUND - player.x()
                    } else if (curr_ground_point.x() + TILE_SIZE as i32) > PLAYER_RIGHT_BOUND {
                        PLAYER_RIGHT_BOUND - player.x()
                    } else {
                        0
                    };
                    */

                    // Adjust camera vertically based on y/height of the ground
                    let camera_adj_y = if curr_ground_point.y() < PLAYER_UPPER_BOUND {
                        PLAYER_UPPER_BOUND - curr_ground_point.y()
                    } else if (curr_ground_point.y() + TILE_SIZE as i32) > PLAYER_LOWER_BOUND {
                        PLAYER_LOWER_BOUND - curr_ground_point.y()
                    } else {
                        0
                    };

                    // Add adjustment to terrain
                    for ground in all_terrain.iter_mut() {
                        ground.camera_adj(0, camera_adj_y);
                    }

                    /*  camera_adj needs to be implemented in physics.rs
                        for obstacles, coins and power ups, and the player.
                        See terrain segment implementation in proceduralgen.rs,
                        it should be almost exactly the same.

                    // Add adjustment to obstacles
                    for obs in all_obstacles.iter() {
                        obs.camera_adj(0, camera_adj_y);
                    }

                    // Add adjustment to coins
                    for coin in all_coins.iter() {
                        coin.camera_adj(0, camera_adj_y);
                    }
                    // Add adjustment to power ups
                    for powerUp in all_powers.iter() {
                        powerUp.camera_adj(0, camera_adj_y);
                    }

                    // Add adjustment to player
                    player.camera_adj(0, camera_adj_y);
                    */
                    /* ~~~~~~ End Camera Section ~~~~~~ */

<<<<<<< HEAD
                //Power asset drawing
                if power_tick > 0 {
                    match player.power_up() {
                        Some(PowerType::SpeedBoost) => {
                            core.wincan.copy(
                                &tex_speed,
                                None,
                                rect!(10, 100, TILE_SIZE, TILE_SIZE),
                            )?;
                        }
                        Some(PowerType::ScoreMultiplier) => {
                            core.wincan.copy(
                                &tex_multiplier,
                                None,
                                rect!(10, 100, TILE_SIZE, TILE_SIZE),
                            )?;
                        }
                        Some(PowerType::BouncyShoes) => {
                            core.wincan.copy(
                                &tex_bouncy,
                                None,
                                rect!(10, 100, TILE_SIZE, TILE_SIZE),
                            )?;
                        }
                        Some(PowerType::LowerGravity) => {
                            core.wincan.copy(
                                &tex_floaty,
                                None,
                                rect!(10, 100, TILE_SIZE, TILE_SIZE),
                            )?;
                        }
                        Some(PowerType::Shield) => {
                            core.wincan.copy(
                                &tex_shield,
                                None,
                                rect!(10, 100, TILE_SIZE, TILE_SIZE),
                            )?;
=======
                    /* ~~~~~~ Remove stuff which is now offscreen ~~~~~~ */
                    let mut remove_inds: Vec<i32> = Vec::new();
                    let mut ind: i32 = -1;

                    // Terrain
                    for ground in all_terrain.iter() {
                        ind += 1;
                        if ground.x() + ground.w() <= 0 {
                            remove_inds.push(ind);
                        }
                    }
                    for i in remove_inds.iter() {
                        all_terrain.remove(*i as usize);
                    }
                    remove_inds.clear();

                    //  Obstacles
                    ind = -1;
                    for obs in all_obstacles.iter() {
                        ind += 1;
                        if obs.x() + TILE_SIZE as i32 <= 0 {
                            remove_inds.push(ind);
                        }
                    }
                    for i in remove_inds.iter() {
                        all_obstacles.remove(*i as usize);
                    }
                    remove_inds.clear();

                    // Coins
                    ind = -1;
                    for coin in all_coins.iter() {
                        ind += 1;
                        if coin.x() + TILE_SIZE as i32 <= 0 {
                            remove_inds.push(ind);
                        }
                    }
                    for i in remove_inds.iter() {
                        all_coins.remove(*i as usize);
                    }
                    remove_inds.clear();

                    // Power ups
                    ind = -1;
                    for power in all_powers.iter_mut() {
                        ind += 1;
                        if power.x() + TILE_SIZE as i32 <= 0 {
                            remove_inds.push(ind);
>>>>>>> dc7cc2bb
                        }
                    }
                    for i in remove_inds.iter() {
                        all_powers.remove(*i as usize);
                    }

                    /* ~~~~~~ Animation Updates ~~~~~~ */
                    bg_tick += 1;

                    /* Player animation is barely visible, maybe reimplement later?
                    if bg_tick % 2 == 0 {
                        player_anim += 1;
                        player_anim %= 4;
                    }
                    */

                    // Shift background images & sine waves?
                    if bg_tick % 10 == 0 {
                        bg_buff -= 1;
                    }

                    // Reset sine wave tick (to prevent large values?)
                    if bg_tick % 3 == 0 && bg_tick % 5 == 0 {
                        bg_tick = 0;
                    }

                    // Reset background image buffer upon leftmost bg image moving completely
                    // offscreen
                    if -bg_buff == CAM_W as i32 {
                        bg_buff = 0;
                    }

                    // Next frame for coin animation
                    coin_anim += 1;
                    coin_anim %= 60;

                    /* ~~~~~~ Draw All Elements ~~~~~~ */
                    // Wipe screen every frame
                    core.wincan.set_draw_color(Color::RGBA(3, 120, 206, 255));
                    core.wincan.clear();

                    // Bottom layer of background, black skybox
                    core.wincan.set_draw_color(Color::RGBA(0, 0, 0, 255));
                    core.wincan.fill_rect(rect!(0, 470, CAM_W, CAM_H))?;

                    // Sky
                    core.wincan
                        .copy(&tex_sky, None, rect!(bg_buff, 0, CAM_W, CAM_H / 3))?;
                    core.wincan.copy(
                        &tex_sky,
                        None,
                        rect!(CAM_W as i32 + bg_buff, 0, CAM_W, CAM_H / 3),
                    )?;

                    // Sunset gradient - doesn't need to scroll left
                    core.wincan
                        .copy(&tex_grad, None, rect!(0, -128, CAM_W, CAM_H))?;

                    // Background
                    core.wincan
                        .copy(&tex_bg, None, rect!(bg_buff, -150, CAM_W, CAM_H))?;
                    core.wincan.copy(
                        &tex_bg,
                        None,
                        rect!(bg_buff + (CAM_W as i32), -150, CAM_W, CAM_H),
                    )?;

<<<<<<< HEAD
                // Draw player
                // Ideally draw offset could be part of position calculations, and that var could be removed from the second rect
                if let Some(PowerType::Shield) = player.power_up() {
=======
                    // Background perlin noise curves
                    for i in 0..background_curves[IND_BACKGROUND_MID].len() - 1 {
                        // Furthest back perlin noise curves
                        core.wincan.set_draw_color(Color::RGBA(128, 51, 6, 255));
                        core.wincan.fill_rect(rect!(
                            i * CAM_W as usize / BG_CURVES_SIZE
                                + CAM_W as usize / BG_CURVES_SIZE / 2,
                            CAM_H as i16 - background_curves[IND_BACKGROUND_BACK][i],
                            CAM_W as usize / BG_CURVES_SIZE,
                            CAM_H as i16
                        ))?;

                        // Midground perlin noise curves
                        core.wincan.set_draw_color(Color::RGBA(96, 161, 152, 255));
                        core.wincan.fill_rect(rect!(
                            i * CAM_W as usize / BG_CURVES_SIZE
                                + CAM_W as usize / BG_CURVES_SIZE / 2,
                            CAM_H as i16 - background_curves[IND_BACKGROUND_MID][i],
                            CAM_W as usize / BG_CURVES_SIZE,
                            CAM_H as i16
                        ))?;
                    }

                    // Active Power HUD Display
                    if active_power.is_some() {
                        match active_power {
                            Some(PowerType::SpeedBoost) => {
                                core.wincan.copy(
                                    &tex_speed,
                                    None,
                                    rect!(10, 100, TILE_SIZE, TILE_SIZE),
                                )?;
                            }
                            Some(PowerType::ScoreMultiplier) => {
                                core.wincan.copy(
                                    &tex_multiplier,
                                    None,
                                    rect!(10, 100, TILE_SIZE, TILE_SIZE),
                                )?;
                            }
                            Some(PowerType::BouncyShoes) => {
                                core.wincan.copy(
                                    &tex_bouncy,
                                    None,
                                    rect!(10, 100, TILE_SIZE, TILE_SIZE),
                                )?;
                            }
                            Some(PowerType::LowerGravity) => {
                                core.wincan.copy(
                                    &tex_floaty,
                                    None,
                                    rect!(10, 100, TILE_SIZE, TILE_SIZE),
                                )?;
                            }
                            Some(PowerType::Shield) => {
                                core.wincan.copy(
                                    &tex_shield,
                                    None,
                                    rect!(10, 100, TILE_SIZE, TILE_SIZE),
                                )?;
                            }
                            _ => {}
                        }

                        // Power duration bar
                        let m = power_timer as f64 / 360.0;
                        let r = 256.0 * (1.0 - m);
                        let g = 256.0 * (m);
                        let w = TILE_SIZE as f64 * m;
                        core.wincan.set_draw_color(Color::RGB(r as u8, g as u8, 0));
                        core.wincan.fill_rect(rect!(10, 210, w as u8, 10))?;
                    }

                    // Terrain
                    for ground in all_terrain.iter() {
                        core.wincan.set_draw_color(ground.color());
                        core.wincan.fill_rect(ground.pos())?;
                    }

                    // Set player texture
                    let tex_player = if shielded {
                        &tex_shielded
                    }
                    /* else if ... {
                        Other player textures
                    } */
                    else {
                        player.texture() // Default
                    };

                    // Player
>>>>>>> dc7cc2bb
                    core.wincan.copy_ex(
                        tex_player,
                        rect!(player_anim * TILE_SIZE as i32, 0, TILE_SIZE, TILE_SIZE),
                        rect!(player.x(), player.y(), TILE_SIZE, TILE_SIZE),
                        player.theta() * 180.0 / std::f64::consts::PI,
                        None,
                        false,
                        false,
                    )?;
<<<<<<< HEAD
                } else {
                    core.wincan.copy_ex(
                        player.texture(),
                        rect!(src_x, 0, TILE_SIZE, TILE_SIZE),
                        rect!(
                            player.x(), /* + camera_adj_x*/
                            player.y(), /* + camera_adj_y*/
                            TILE_SIZE,
                            TILE_SIZE
                        ),
                        player.theta() * 180.0 / std::f64::consts::PI,
                        None,
                        false,
                        false,
                    )?;
                }
                core.wincan.set_draw_color(Color::BLACK);

                /*
                // Hacky way of adjusting player's hitbox with the draw offset
                // Ideally draw offset could be part of position calculations, and this could be a regular iter
                for h in player.hitbox().iter_mut() {
                    (*h).set_x((*h).x() + camera_adj_x);
                    (*h).set_y((*h).y() + camera_adj_y);
                    core.wincan.draw_rect(*h)?;
                }
                */
                core.wincan.draw_rect(player.hitbox())?;
                // Draw obstacles
                for o in obstacles.iter_mut() {
                    //draw obstacle if on screen, if not delete it from the vector
                    if (o.spawned && o.x() > 15 && o.y() > 0 && o.y() < CAM_H as i32) {
                        //hacky - will not work if more than one obstacle spawned
                        //println!("XXXXX ypos{} vyo{} ayo{}  ", o.pos.1, o.velocity.1, o.accel.1 );
                        match o.obstacle_type() {
=======
                    core.wincan.set_draw_color(Color::BLACK);

                    // Player's hitbox
                    for h in player.hitbox().iter() {
                        core.wincan.draw_rect(*h)?;
                    }

                    // Obstacles
                    for obs in all_obstacles.iter() {
                        // println!("XXXXX ypos{} vyo{} ayo{}  ", o.pos.1, o.velocity.1, o.accel.1
                        // );
                        match obs.obstacle_type {
>>>>>>> dc7cc2bb
                            ObstacleType::Statue => {
                                core.wincan.copy_ex(
                                    obs.texture(),
                                    None,
                                    rect!(obs.pos.0, obs.pos.1, TILE_SIZE, TILE_SIZE),
                                    obs.theta(),
                                    None,
                                    false,
                                    false,
                                )?;
                                core.wincan.set_draw_color(Color::RED);
                                core.wincan.draw_rect(obs.hitbox())?;
                                break;
                            }
                            ObstacleType::Spring => {
                                core.wincan.copy_ex(
                                    obs.texture(),
                                    None,
<<<<<<< HEAD
                                    rect!(o.pos.0, o.pos.1, TILE_SIZE, TILE_SIZE),
                                    o.theta(),
=======
                                    rect!(obs.pos.0, obs.pos.1, TILE_SIZE, TILE_SIZE / 4),
                                    obs.theta(),
>>>>>>> dc7cc2bb
                                    None,
                                    false,
                                    false,
                                )?;
                                core.wincan.set_draw_color(Color::BLUE);
                                core.wincan.draw_rect(obs.hitbox())?;
                            }
                            ObstacleType::Chest => {
                                core.wincan.copy_ex(
                                    o.texture(),
                                    None,
                                    rect!(o.pos.0, o.pos.1, TILE_SIZE, TILE_SIZE),
                                    o.theta(),
                                    None,
                                    false,
                                    false,
                                )?;
                                core.wincan.set_draw_color(Color::BLUE);
                                core.wincan.draw_rect(o.hitbox())?;
                            }
                        }
                    } else {
                        if (o.spawned) {
                            o.delete_me = true;
                        }
                        //object_count-= 1;
                    }
<<<<<<< HEAD
                }

                //only keep obstacles that dont want deleted
                //see above but they "want deleted" bc they are now off screen
                obstacles.retain(|o| !o.delete_me);

                //Draw coins
                for c in coins.iter() {
                    //need a method to delete it from vector, possibly somwthing like this
                    /*if c.collected(){
                        coins.retain(|x| x != c.collected);
                    }*/

                    if !c.collected() && c.x() > 50 {
                        //hacky - will not work if more than one coin spawned
=======

                    // Coins
                    for coin in all_coins.iter() {
>>>>>>> dc7cc2bb
                        core.wincan.copy_ex(
                            coin.texture(),
                            rect!(coin_anim * TILE_SIZE as i32, 0, TILE_SIZE, TILE_SIZE),
                            rect!(coin.x(), coin.y(), TILE_SIZE, TILE_SIZE),
                            0.0,
                            None,
                            false,
                            false,
                        )?;
                        core.wincan.set_draw_color(Color::GREEN);
                        core.wincan.draw_rect(coin.hitbox())?;
                    }

                    // Powerups (on the ground, not active or collected)
                    for power in all_powers.iter() {
                        core.wincan.copy_ex(
                            power.texture(),
                            rect!(0, 0, TILE_SIZE, TILE_SIZE),
                            rect!(power.x(), power.y(), TILE_SIZE, TILE_SIZE),
                            0.0,
                            None,
                            false,
                            false,
                        )?;
                        core.wincan.set_draw_color(Color::YELLOW);
                        core.wincan.draw_rect(power.hitbox())?;
                    }

<<<<<<< HEAD
                if !game_over {
                    let mut score_multiplier = 1;
                    if let Some(PowerType::ScoreMultiplier) = player.power_up() {
                        score_multiplier = 2;
                    }
                    score += tick_score * score_multiplier;
                }
                core.wincan
                    .copy(&score_texture, None, Some(rect!(10, 10, 100, 50)))?;
=======
                    // Setup for the text of the total_score to be displayed
                    let tex_score = font
                        .render(&format!("{:08}", total_score))
                        .blended(Color::RGBA(255, 0, 0, 100))
                        .map_err(|e| e.to_string())?;
>>>>>>> dc7cc2bb

                    // Display total_score
                    let score_texture = texture_creator
                        .create_texture_from_surface(&tex_score)
                        .map_err(|e| e.to_string())?;
                    core.wincan
                        .copy(&score_texture, None, Some(rect!(10, 10, 100, 50)))?;

                    // Display num coins collected
                    let other_surface = font
                        .render(&format!("{:03}", coin_count))
                        .blended(Color::RGBA(100, 0, 200, 100))
                        .map_err(|e| e.to_string())?;
                    let coin_count_texture = texture_creator
                        .create_texture_from_surface(&other_surface)
                        .map_err(|e| e.to_string())?;
                    core.wincan
                        .copy(&coin_count_texture, None, Some(rect!(160, 10, 80, 50)))?;

                    if game_over {
                        // decrement the amount of frames until the game ends in order to
                        // demonstrate the collision

                        // Cleaned up calculation of texture position
                        // Check previous versions if you want those calculations
                        core.wincan.copy(
                            &game_over_texture,
                            None,
                            Some(rect!(239, 285, 801, 149)),
                        )?;
                    }

                    core.wincan.present();
                }

                /* ~~~~~~ FPS Calculation ~~~~~~ */
                // Time taken to display the last frame
                let raw_frame_time = last_raw_time.elapsed().as_secs_f64();
                let delay = FRAME_TIME - raw_frame_time;
                // If the amount of time to display the last frame was less than expected, sleep
                // until the expected amount of time has passed
                if delay > 0.0 {
                    // Using sleep to delay will always cause slightly more delay than intended due
                    // to CPU scheduling; possibly find a better way to delay
                    sleep(Duration::from_secs_f64(delay));
                }
                all_frames += 1;
                let time_since_last_measurement = last_measurement_time.elapsed();
                // Measures the FPS once per second
                if time_since_last_measurement > Duration::from_secs(1) {
                    //println!("{} FPS", all_frames);
                    all_frames = 0;
                    last_measurement_time = Instant::now();
                }

<<<<<<< HEAD
            // FPS Calculation
            // the time taken to display the last frame
            let raw_frame_time = last_raw_time.elapsed().as_secs_f64();
            let delay = FRAME_TIME - raw_frame_time;
            // if the amount of time to display the last frame was less than expected, sleep
            // until the expected amount of time has passed
            if delay > 0.0 {
                // using sleep to delay will always cause slightly more delay than intended due
                // to CPU scheduling; possibly find a better way to delay
                sleep(Duration::from_secs_f64(delay));
            }
            // let adjusted_frame_time = last_adjusted_time.elapsed().as_secs_f64();
            all_frames += 1;
            let time_since_last_measurement = last_measurement_time.elapsed();
            // measure the FPS once every second
            if time_since_last_measurement > Duration::from_secs(1) {
                // println!(
                //     "Average FPS: {:.2}",
                //     (all_frames as f64) / time_since_last_measurement.as_secs_f64()
                // );
                all_frames = 0;
                last_measurement_time = Instant::now();
=======
                // The very last thing in the game loop
                // Is this some kind of physics thing that I'm too proceduralgen to understand?
                player.reset_accel();
>>>>>>> dc7cc2bb
            }

            /* ~~~~~~ Helper Functions ~~~~~ */
            // Given the current terrain, returns the (x, y) of the ground at that PLAYER_X
            fn get_ground_coord_at_player(all_terrain: &Vec<TerrainSegment>) -> Point {
                // Loop backwards
                for ground in all_terrain.iter().rev() {
                    // The first segment starting at or behind
                    // the player, which they must be above
                    if ground.x() <= PLAYER_X {
                        let point_ind: usize = (PLAYER_X - ground.x()) as usize;
                        return Point::new(
                            ground.curve().get(point_ind).unwrap().0,
                            ground.curve().get(point_ind).unwrap().1,
                        );
                    }
                }
                return Point::new(-1, -1);
            }

            // Given the current terrain and an x coordinate of the screen,
            // returns the (x, y) of the ground at that x
            fn get_ground_coord(all_terrain: &Vec<TerrainSegment>, screen_x: i32) -> Point {
                for ground in all_terrain.iter() {
                    if (screen_x >= ground.x()) & (screen_x <= ground.x() + ground.w()) {
                        let point_ind: usize = (screen_x - ground.x()) as usize;
                        return Point::new(
                            ground.curve().get(point_ind).unwrap().0,
                            ground.curve().get(point_ind).unwrap().1,
                        );
                    }
                }
                return Point::new(-1, -1);
            }
        } // End gameloop
        Ok(GameState {
            status: Some(next_status),
            score: total_score,
        })
<<<<<<< HEAD
    }
}

//Remaking rand::random() to fit with powers.
impl Distribution<PowerType> for Standard {
    fn sample<R: Rng + ?Sized>(&self, rng: &mut R) -> PowerType {
        // match rng.gen_range(0, 3) { // rand 0.5, 0.6, 0.7
        match rng.gen_range(0..=4) {
            // rand 0.8
            0 => PowerType::SpeedBoost,
            1 => PowerType::ScoreMultiplier,
            2 => PowerType::BouncyShoes,
            3 => PowerType::LowerGravity,
            _ => PowerType::Shield,
        }
    }
}
=======
    } // End run fn
} // End impl
>>>>>>> dc7cc2bb
<|MERGE_RESOLUTION|>--- conflicted
+++ resolved
@@ -1,22 +1,15 @@
 use crate::physics::Body;
-use crate::physics::Physics;
-// use crate::physics::Collider;
 use crate::physics::Coin;
 use crate::physics::Collectible;
 use crate::physics::Entity;
 use crate::physics::Obstacle;
+use crate::physics::Physics;
 use crate::physics::Player;
 use crate::physics::Power;
-use crate::physics::PowerType;
 
 use crate::proceduralgen;
-<<<<<<< HEAD
-// use crate::proceduralgen::ProceduralGen;
-// use crate::proceduralgen::TerrainSegment;
-=======
 use crate::proceduralgen::ProceduralGen;
 use crate::proceduralgen::TerrainSegment;
->>>>>>> dc7cc2bb
 
 use crate::rect;
 
@@ -96,22 +89,13 @@
         let tex_bg = texture_creator.load_texture("assets/bg.png")?;
         let tex_sky = texture_creator.load_texture("assets/sky.png")?;
         let tex_grad = texture_creator.load_texture("assets/sunset_gradient.png")?;
-<<<<<<< HEAD
-
-=======
         let tex_statue = texture_creator.load_texture("assets/statue.png")?;
         let tex_coin = texture_creator.load_texture("assets/coin.png")?;
->>>>>>> dc7cc2bb
         let tex_speed = texture_creator.load_texture("assets/speed.png")?;
         let tex_multiplier = texture_creator.load_texture("assets/multiplier.png")?;
         let tex_bouncy = texture_creator.load_texture("assets/bouncy.png")?;
         let tex_floaty = texture_creator.load_texture("assets/floaty.png")?;
         let tex_shield = texture_creator.load_texture("assets/shield.png")?;
-<<<<<<< HEAD
-        let shielded_player = texture_creator.load_texture("assets/shielded_player.png")?;
-
-        let mut bg_buff = 0;
-=======
         let tex_shielded = texture_creator.load_texture("assets/shielded_player.png")?;
 
         let tex_resume = texture_creator
@@ -158,7 +142,6 @@
                     .map_err(|e| e.to_string())?,
             )
             .map_err(|e| e.to_string())?;
->>>>>>> dc7cc2bb
 
         // Create player at default position
         let mut player = Player::new(
@@ -171,13 +154,7 @@
             3.0,
             texture_creator.load_texture("assets/player.png")?,
         );
-<<<<<<< HEAD
-
-        //empty obstacle & coin vectors
-        let mut obstacles: Vec<Obstacle> = Vec::new();
-        let mut coins: Vec<Coin> = Vec::new();
-        let mut powers: Vec<Power> = Vec::new();
-=======
+
         let mut active_power: Option<PowerType> = None;
         let mut power_timer: i32 = 0; // Current powerup expires when it reaches 0
         let mut coin_count: i32 = 0; // Total num coins collected
@@ -189,7 +166,6 @@
         let mut all_coins: Vec<Coin> = Vec::new();
         let mut all_powers: Vec<Power> = Vec::new(); // Refers to powers currently spawned on the
                                                      // ground, not active powers
->>>>>>> dc7cc2bb
 
         // Used to keep track of animation status
         let mut player_anim: i32 = 0; // 4 frames of animation
@@ -218,25 +194,6 @@
         // Used to transition to credits or back to title screen
         let mut next_status = GameStatus::Main;
 
-<<<<<<< HEAD
-        let mut ct: usize;
-        let mut tick = 0;
-        let mut power_tick: i32 = 0;
-        let mut buff_1: usize = 0;
-        let mut buff_2: usize = 0;
-        let mut object_spawn: usize = 0;
-        let mut object_count: i32 = 0;
-
-        let mut object = None;
-
-        // bg[0] = Front hills
-        // bg[1] = Back hills
-        // bg[2] = Ground
-        let mut bg: [[i16; SIZE]; 3] = [[0; SIZE]; 3];
-
-        let mut ground_buffer: [(f64, f64); BUFF_LENGTH + 1] = [(0.0, 0.0); BUFF_LENGTH + 1];
-        let mut buff_idx = 0;
-=======
         // Object spawning vars
         // let mut object_spawn: usize = 0;
         // let mut object_count: i32 = 0;
@@ -255,7 +212,6 @@
         // Perlin noise curves the player can't interact with, for visuals only
         // Use IND_BACKGROUND_BACK and IND_BACKGROUND_MID
         let mut background_curves: [[i16; BG_CURVES_SIZE]; 2] = [[0; BG_CURVES_SIZE]; 2];
->>>>>>> dc7cc2bb
 
         // Rand thread to be utilized within runner
         let mut rng = rand::thread_rng();
@@ -391,14 +347,10 @@
                     core.wincan.present();
                     initial_pause = false;
                 }
-<<<<<<< HEAD
-            } else {
-=======
             }
             // Normal unpaused game state
             else {
                 // End game loop, 'player has lost' state
->>>>>>> dc7cc2bb
                 if game_over {
                     game_over_timer -= 1; // Animation buffer
                     if game_over_timer == 0 {
@@ -414,48 +366,8 @@
                     / (TILE_SIZE as f64))
                     .atan();
 
-<<<<<<< HEAD
-                // This conditional statement is here so that the game will go on for a few more frames without player input once the player has died. The reason for this is to demonstrate collisions even though the camera does not follow the player.
-                // NOTE: Once the camera properly follows the player, this conditional should be removed.
-                if !game_over {
-                    let mut keypress_moment: SystemTime = SystemTime::now();
-                    for event in core.event_pump.poll_iter() {
-                        match event {
-                            Event::Quit { .. } => break 'gameloop,
-                            Event::KeyDown {
-                                keycode: Some(k), ..
-                            } => match k {
-                                Keycode::W | Keycode::Up | Keycode::Space => {
-                                    if player.is_jumping() {
-                                        player.resume_flipping();
-                                    } else {
-                                        //player.jump(current_ground);
-                                        if (!player.jumpmoment_lock()) {
-                                            keypress_moment = SystemTime::now();
-                                            player.set_jumpmoment(keypress_moment);
-                                        }
-                                        //keypress_moment = SystemTime::now();
-                                        //player.set_jumpmoment(keypress_moment);
-                                    }
-                                }
-                                Keycode::Escape => {
-                                    game_paused = true;
-                                    initial_pause = true;
-                                }
-                                _ => {}
-                            },
-                            Event::KeyUp {
-                                keycode: Some(k), ..
-                            } => match k {
-                                Keycode::W | Keycode::Up | Keycode::Space => {
-                                    let mut jump_moment: SystemTime = player.jump_moment();
-                                    player.jump(
-                                        current_ground,
-                                        SystemTime::now().duration_since(jump_moment).unwrap(),
-                                    );
-                                    player.stop_flipping();
-=======
                 /* ~~~~~~ Handle Input ~~~~~~ */
+                let mut keypress_moment: SystemTime = SystemTime::now();
                 for event in core.event_pump.poll_iter() {
                     match event {
                         Event::Quit { .. } => break 'gameloop,
@@ -466,8 +378,10 @@
                                 if player.is_jumping() {
                                     player.resume_flipping();
                                 } else {
-                                    player.jump(curr_ground_point, true, player_jump_change);
->>>>>>> dc7cc2bb
+                                    if (!player.jumpmoment_lock()) {
+                                        keypress_moment = SystemTime::now();
+                                        player.set_jumpmoment(keypress_moment);
+                                    }
                                 }
                             }
                             Keycode::Escape => {
@@ -480,6 +394,11 @@
                             keycode: Some(k), ..
                         } => match k {
                             Keycode::W | Keycode::Up | Keycode::Space => {
+                                let mut jump_moment: SystemTime = player.jump_moment();
+                                player.jump(
+                                    curr_ground_point,
+                                    SystemTime::now().duration_since(jump_moment).unwrap(),
+                                );
                                 player.stop_flipping();
                             }
                             _ => {}
@@ -488,32 +407,33 @@
                     }
                 }
 
-<<<<<<< HEAD
                 //Power handling
-                if power_tick == 0 {
-                    power_tick -= 1;
+                if power_timer == 0 {
+                    power_timer -= 1;
                     player.set_power_up(None);
-                } else if power_tick > 0 {
-                    power_tick -= 1;
+                } else if power_timer > 0 {
+                    power_timer -= 1;
                 }
 
                 // Apply bouncy shoes, if applicable
                 // Effectively just repeated jumps, independent of player input
                 if let Some(PowerType::BouncyShoes) = player.power_up() {
                     if !player.is_jumping() {
-                        player.jump(current_ground, Duration::new(1111, 0));
+                        player.jump(curr_ground_point, Duration::new(1111, 0));
                     }
                 }
 
                 // If the player doesn't land on ther feet, end game
-                if !Physics::check_player_upright(&player, angle, current_ground) {
+                if !Physics::check_player_upright(&player, angle, curr_ground_point) {
                     game_over = true;
                     initial_pause = true;
                 }
 
+                /* ~~~~~~ Handle Player Collisions ~~~~~~ */
+
                 // Check through all collisions with obstacles
                 // End game if crash occurs
-                for o in obstacles.iter_mut() {
+                for o in all_obstacles.iter_mut() {
                     if Physics::check_collision(&mut player, o) {
                         if player.collide_obstacle(o) {
                             game_over = true;
@@ -524,32 +444,17 @@
 
                 // Check for coin collection
                 // Add to score if collected
-                for c in coins.iter_mut() {
-                    if Physics::check_collision(&mut player, c) {
-                        if player.collide_coin(c) {
-                            coin_count += 1;
-                            tick_score += c.value(); //increments the score based on the coins value
-                        }
-=======
-                /* ~~~~~~ Handle Player Collecting an Object ~~~~~~ */
-                /* ~~~~~~ Is it actually Handle Player Collisions? ~~~~~~ */
-
-                // Add back obstacle collisions?
-
                 // Remove coins if player collects them
                 let mut to_remove_ind: i32 = -1;
                 let mut counter = 0;
-                for coin in all_coins.iter_mut() {
-                    if Physics::check_collection(&mut player, coin) {
-                        if !coin.collected() {
+                for c in all_coins.iter_mut() {
+                    if Physics::check_collision(&mut player, c) {
+                        if player.collide_coin(c) {
                             to_remove_ind = counter;
-                            //so you only collect each coin once
-                            coin.collect(); //deletes the coin once collected (but takes too long)
                             coin_count += 1;
-                            curr_step_score += coin.value();
+                            curr_step_score += c.value(); //increments the score based on the coins value
                         }
                         continue;
->>>>>>> dc7cc2bb
                     }
                     counter += 1;
                 }
@@ -557,16 +462,25 @@
                     all_coins.remove(to_remove_ind as usize);
                 }
 
-<<<<<<< HEAD
                 // Check for powerup pickups
                 // Apply to player and begin countdown if picked up
-                for p in powers.iter_mut() {
+                let mut to_remove_ind: i32 = -1;
+                let mut counter = 0;
+                for p in all_powers.iter_mut() {
                     if Physics::check_collision(&mut player, p) {
                         if player.collide_power(p) {
-                            power_tick = 360;
-                        }
-                    }
-                }
+                            to_remove_ind = counter;
+                            power_timer = 360;
+                        }
+                        continue;
+                    }
+                    counter += 1;
+                }
+                if to_remove_ind != -1 {
+                    all_powers.remove(to_remove_ind as usize);
+                }
+
+                let travel_update = 0;
 
                 // Apply forces on player
                 let current_power = player.power_up();
@@ -574,197 +488,32 @@
                     // Gravity, normal, and friction
                     &mut player,
                     angle,
-                    current_ground,
+                    curr_ground_point,
                     0.1,
                     current_power,
                 );
-                Physics::apply_skate_force(&mut player, angle, current_ground); // Propel forward
+                Physics::apply_skate_force(&mut player, angle, curr_ground_point); // Propel forward
 
                 //update player attributes
-                player.update_pos(current_ground, angle, game_over);
+                player.update_pos(curr_ground_point, angle, game_over);
                 player.update_vel(game_over);
-=======
-                // Remove power ups if player collects them
-                // Rough, but should follow the coin idea closely.
-                let mut to_remove_ind: i32 = -1;
-                counter = 0;
-                for power in all_powers.iter_mut() {
-                    if Physics::check_power(&mut player, power) {
-                        if !power.collected() {
-                            to_remove_ind = counter;
-                            match power.power_type {
-                                Some(PowerType::SpeedBoost) => {
-                                    active_power = Some(PowerType::SpeedBoost);
-                                }
-                                Some(PowerType::ScoreMultiplier) => {
-                                    active_power = Some(PowerType::ScoreMultiplier);
-                                }
-                                Some(PowerType::BouncyShoes) => {
-                                    active_power = Some(PowerType::BouncyShoes);
-                                }
-                                Some(PowerType::LowerGravity) => {
-                                    active_power = Some(PowerType::LowerGravity);
-                                }
-                                Some(PowerType::Shield) => {
-                                    active_power = Some(PowerType::Shield);
-                                }
-                                _ => {}
-                            }
-
-                            // Reset any previously active power values to default
-                            // Shouldn't need a var to say if we're overriding a power, just do it
-                            // power_override = false;
-                            player_accel_rate = -10.0;
-                            player_jump_change = 0.0;
-                            player_speed_adjust = 0.0;
-                            shielded = false;
-
-                            power.collect();
-                            power_timer = 360; // Hardcoded powerup duration
-                        }
-                        continue;
-                    }
-                    counter += 1;
-                }
-                if to_remove_ind != -1 {
-                    all_powers.remove(to_remove_ind as usize);
-                }
-
-                /* ~~~~~~ Power Handling Section ~~~~~~ */
-                if power_timer > 0 {
-                    power_timer -= 1;
-                    match active_power {
-                        Some(PowerType::SpeedBoost) => {
-                            // May not be the proper way to handle this.
-                            // Adds player speed adjust to player's velocity
-                            player_speed_adjust = 5.0;
-                        }
-                        Some(PowerType::ScoreMultiplier) => {
-                            // Handled below when adding curr_step_score to
-                            // total_score
-                        }
-                        Some(PowerType::BouncyShoes) => {
-                            // Forces jumping while active and jumps 0.3 velocity units higher
-                            player_jump_change = 0.3;
-                            // This will need changed for refractor
-                            player.jump(curr_ground_point, true, player_jump_change);
-                        }
-                        Some(PowerType::LowerGravity) => {
-                            // Accel rate is how the y velocity is clamped
-                            // Has player jump 0.2 velocity units higher.
-                            player_accel_rate = -5.0;
-                            player_jump_change = 0.2;
-                        }
-                        Some(PowerType::Shield) => {
-                            // Shielded will say to ignore obstacle collisions
-                            shielded = true;
-                        }
-                        _ => {}
-                    }
-                } else {
-                    // power_timer = 0
-                    // Reset values to default if power times out
-                    match active_power {
-                        // Stop any power from going
-                        Some(PowerType::SpeedBoost) => {
-                            player_speed_adjust = 0.0;
-                        }
-                        Some(PowerType::ScoreMultiplier) => {}
-                        Some(PowerType::BouncyShoes) => {
-                            player_jump_change = 0.0;
-                        }
-                        Some(PowerType::LowerGravity) => {
-                            player_accel_rate = -10.0;
-                            player_jump_change = 0.0;
-                        }
-                        Some(PowerType::Shield) => {
-                            shielded = false;
-                        }
-                        _ => {}
-                    }
-                    active_power = None;
-                }
-
-                // Applies gravity, normal & friction now
-                // Friciton is currently way OP (stronger than grav) bc cast to i32 in
-                // apply_force so to ever have an effect, it needs to be set > 1
-                // for now...
-                Physics::apply_gravity(&mut player, angle, 0.3);
-
-                //apply friction
-                //Physics::apply_friction(&mut player, 1.0);
-
-                for obs in all_obstacles.iter_mut() {
-                    obs.update_vel(0.0, 0.0); // These args do nothing
-                                              // obs.update_pos(Point::new(0,
-                                              // 0), 15.0, false);
-                }
-                player.update_pos(curr_ground_point, angle, game_over);
-                player.update_vel(player_accel_rate, player_speed_adjust);
->>>>>>> dc7cc2bb
                 player.flip();
-                let travel_update = player.vel_x();
 
                 // apply forces to obstacles
-                for o in obstacles.iter_mut() {
+                for o in all_obstacles.iter_mut() {
                     // Only actually apply forces after a collision occurs
                     if o.collided() {
-                        let object_ground = Point::new(
-                            o.x(),
-                            CAM_H as i32
-                                - bg[2][(o.x() as usize) / (CAM_W / SIZE as u32) as usize] as i32,
-                        );
-
-<<<<<<< HEAD
+                        let object_ground = get_ground_coord(&all_terrain, o.x());
                         // Very small friction coefficient because there's no
                         // "skate force" to counteract friction
                         Physics::apply_terrain_forces(o, angle, object_ground, 0.01, None);
                         o.update_pos(object_ground, angle, game_over);
                         o.update_vel(false);
                     }
-=======
-                if !player.collide_terrain(curr_ground_point, angle) {
-                    game_over = true;
-                    initial_pause = true;
-                    continue;
->>>>>>> dc7cc2bb
                 }
 
                 // Generate new terrain / objects if player hasn't died
                 if !game_over {
-<<<<<<< HEAD
-                    // Every tick, build a new ground segment
-                    if tick % 1 == 0 {
-                        if buff_idx == BUFF_LENGTH {
-                            ground_buffer = proceduralgen::ProceduralGen::gen_bezier_land(
-                                &random,
-                                (0.0, bg[GROUND_INDEX][(SIZE - 1) as usize] as f64),
-                                CAM_W as i32,
-                                CAM_H as i32,
-                                false,
-                                false,
-                                false,
-                            );
-                            buff_idx = 0;
-                        }
-
-                        for i in 0..(SIZE as usize - 1) {
-                            bg[GROUND_INDEX][i] = bg[GROUND_INDEX][i + 1];
-                        }
-
-                        bg[GROUND_INDEX][(SIZE - 1) as usize] = ground_buffer[buff_idx].1 as i16;
-
-                        buff_idx += 1;
-
-                        if (ground_buffer[ground_buffer.len() - 1] == (1.0, 1.0)) {
-                            //println!("Bouncy!");
-                        } else {
-                            //println!("Not Bouncy!");
-                        }
-                    }
-
-=======
->>>>>>> dc7cc2bb
                     // Every 3 ticks, build a new front mountain segment
                     if bg_tick % 3 == 0 {
                         for i in 0..(BG_CURVES_SIZE as usize - 1) {
@@ -890,7 +639,7 @@
                                     TILE_SIZE
                                 ),
                                 1.0,
-                                texture_creator.load_texture("assets/temp_spring.jpg")?,
+                                texture_creator.load_texture("assets/ballon.png")?,
                                 ObstacleType::Spring,
                             );
                             all_obstacles.push(obstacle);
@@ -906,7 +655,7 @@
                                     TILE_SIZE
                                 ),
                                 texture_creator.load_texture("assets/powerup.png")?,
-                                Some(proceduralgen::choose_power_up()),
+                                proceduralgen::choose_power_up(),
                             );
                             all_powers.push(pow);
                             // new_object = None;
@@ -914,182 +663,17 @@
                         _ => {}
                     }
 
-<<<<<<< HEAD
-                    //creates a single obstacle/coin or overwrites the old one
-                    //everytime one a new one is spawned & adds it to corresponding vector
-                    //not a good impl bc will not work when > 1 obstacle/coin spawned at a time
-                    if (object_count > 0) {
-                        match object {
-                            Some(StaticObject::Statue) => {
-                                let obstacle = Obstacle::new(
-                                    rect!(0, 0, 0, 0),
-                                    50.0,
-                                    texture_creator.load_texture("assets/statue.png")?,
-                                    ObstacleType::Statue,
-                                );
-                                obstacles.push(obstacle);
-                                object_count -= 1;
-                            }
-                            Some(StaticObject::Coin) => {
-                                let coin = Coin::new(
-                                    rect!(0, 0, 0, 0),
-                                    texture_creator.load_texture("assets/coin.gif")?,
-                                    1000,
-                                );
-                                coins.push(coin);
-                                object_count -= 1;
-                            }
-                            Some(StaticObject::Spring) => {
-                                let obstacle = Obstacle::new(
-                                    rect!(0, 0, 0, 0),
-                                    1.0,
-                                    texture_creator.load_texture("assets/balloon.png")?,
-                                    ObstacleType::Spring,
-                                );
-                                obstacles.push(obstacle);
-                                object_count -= 1;
-                            }
-                            Some(StaticObject::Chest) => {
-                                let obstacle = Obstacle::new(
-                                    rect!(0, 0, 0, 0),
-                                    4.0,
-                                    texture_creator.load_texture("assets/box.png")?,
-                                    ObstacleType::Chest,
-                                );
-                                obstacles.push(obstacle);
-                                object_count -= 1;
-                            }
-                            Some(StaticObject::Power) => {
-                                let pow = Power::new(
-                                    rect!(0, 0, 0, 0),
-                                    texture_creator.load_texture("assets/powerup.png")?,
-                                    rand::random(), // Randomized power type
-                                );
-                                powers.push(pow);
-                                object_count -= 1;
-=======
                     // Update total_score
                     // Poorly placed rn, should be after postion / hitbox / collision update
                     // but before drawing
                     if !game_over {
-                        // Update score for survival
                         curr_step_score += 1; // Hardcoded score increase per frame
-                        match active_power {
-                            Some(PowerType::ScoreMultiplier) => {
-                                curr_step_score *= 2; // Hardcoded power bonus
->>>>>>> dc7cc2bb
-                            }
-                            _ => {}
+                        if let Some(PowerType::ScoreMultiplier) = player.power_up() {
+                            curr_step_score *= 2; // Hardcoded power bonus
                         }
                         total_score += curr_step_score;
                     }
 
-<<<<<<< HEAD
-                    //Object spawning
-                    if object_spawn > 0 && object_spawn < SIZE {
-                        match object {
-                            Some(proceduralgen::StaticObject::Statue) => {
-                                //update physics obstacle position
-                                for s in obstacles.iter_mut() {
-                                    //this is hacky & dumb (will only work if one obstacle spawned at a time)
-                                    if !s.collided() && s.mass() > 1.0 {
-                                        //once it collides we can't draw it like this
-                                        s.spawned = true;
-                                        s.hitbox = rect!(
-                                            object_spawn * CAM_W as usize / SIZE
-                                                + CAM_W as usize / SIZE / 2,
-                                            CAM_H as i16
-                                                - bg[GROUND_INDEX][object_spawn]
-                                                - TILE_SIZE as i16,
-                                            TILE_SIZE,
-                                            TILE_SIZE
-                                        );
-                                        s.pos = (s.hitbox.x() as f64, s.hitbox.y() as f64);
-                                    }
-                                }
-                            }
-                            Some(proceduralgen::StaticObject::Coin) => {
-                                //update physics coins position
-                                for s in coins.iter_mut() {
-                                    //hacky "soln" part 2
-                                    s.hitbox = rect!(
-                                        object_spawn * CAM_W as usize / SIZE
-                                            + CAM_W as usize / SIZE / 2,
-                                        CAM_H as i16
-                                            - bg[GROUND_INDEX][object_spawn]
-                                            - TILE_SIZE as i16,
-                                        TILE_SIZE,
-                                        TILE_SIZE
-                                    );
-                                    s.pos = (s.hitbox.x(), s.hitbox.y());
-                                }
-                            }
-                            Some(proceduralgen::StaticObject::Spring) => {
-                                //update physics obstacle position
-                                for s in obstacles.iter_mut() {
-                                    //this is hacky & dumb (will only work if one obstacle spawned at a time)
-                                    s.spawned = true;
-                                    if !s.collided() && s.mass() < 2.0 {
-                                        //gaurantees spring for now
-                                        //once it collides we can't draw it like this
-                                        s.hitbox = rect!(
-                                            object_spawn * CAM_W as usize / SIZE
-                                                + CAM_W as usize / SIZE / 2,
-                                            (CAM_H as i16
-                                                - bg[GROUND_INDEX][object_spawn]
-                                                - (TILE_SIZE) as i16),
-                                            TILE_SIZE,
-                                            TILE_SIZE
-                                        );
-                                        s.pos = (s.hitbox.x() as f64, s.hitbox.y() as f64);
-                                    }
-                                }
-                            }
-                            Some(proceduralgen::StaticObject::Chest) => {
-                                //update physics obstacle position
-                                for s in obstacles.iter_mut() {
-                                    s.spawned = true;
-                                    //this is hacky & dumb (will only work if one obstacle spawned at a time)
-                                    if !s.collided() && s.mass() < 6.0 && s.mass() > 2.0 {
-                                        //gaurantees spring for now
-                                        //once it collides we can't draw it like this
-                                        s.hitbox = rect!(
-                                            object_spawn * CAM_W as usize / SIZE
-                                                + CAM_W as usize / SIZE / 2,
-                                            (CAM_H as i16
-                                                - bg[GROUND_INDEX][object_spawn]
-                                                - TILE_SIZE as i16),
-                                            TILE_SIZE,
-                                            TILE_SIZE
-                                        );
-                                        s.pos = (s.hitbox().x() as f64, s.hitbox().y() as f64);
-                                    }
-                                }
-                            }
-                            Some(proceduralgen::StaticObject::Power) => {
-                                //update physics power position
-                                //get rid of "- 75" for ground level power ups
-
-                                //place power up at a random height
-                                //rn less than top of screen, but should also cap @ max jump height t
-                                /*let max_height: i16 = CAM_H as i16 - bg[GROUND_INDEX][object_spawn] - TILE_SIZE as i16;
-                                let height: i16 = rng.gen_range(0..=max_height);  */
-
-                                for p in powers.iter_mut() {
-                                    p.hitbox = rect!(
-                                        object_spawn * CAM_W as usize / SIZE
-                                            + CAM_W as usize / SIZE / 2,
-                                        CAM_H as i16
-                                            - bg[GROUND_INDEX][object_spawn]
-                                            - TILE_SIZE as i16,
-                                        TILE_SIZE,
-                                        TILE_SIZE
-                                    );
-                                    p.pos = (p.hitbox().x(), p.hitbox().y());
-                                }
-                            }
-                            _ => {}
-=======
                     /* Update ground / object positions to move player forward
                      * by the distance they should move this single iteration of the game loop
                      */
@@ -1122,7 +706,6 @@
                         let mut new_curve: Vec<(i32, i32)> = vec![(last_x + 1, last_y)];
                         for i in (last_x + 2)..(last_x + CAM_W as i32 + 1) {
                             new_curve.push((i as i32, last_y));
->>>>>>> dc7cc2bb
                         }
                         let new_terrain = TerrainSegment::new(
                             rect!(last_x + 1, last_y, CAM_W, CAM_H),
@@ -1191,45 +774,6 @@
                     */
                     /* ~~~~~~ End Camera Section ~~~~~~ */
 
-<<<<<<< HEAD
-                //Power asset drawing
-                if power_tick > 0 {
-                    match player.power_up() {
-                        Some(PowerType::SpeedBoost) => {
-                            core.wincan.copy(
-                                &tex_speed,
-                                None,
-                                rect!(10, 100, TILE_SIZE, TILE_SIZE),
-                            )?;
-                        }
-                        Some(PowerType::ScoreMultiplier) => {
-                            core.wincan.copy(
-                                &tex_multiplier,
-                                None,
-                                rect!(10, 100, TILE_SIZE, TILE_SIZE),
-                            )?;
-                        }
-                        Some(PowerType::BouncyShoes) => {
-                            core.wincan.copy(
-                                &tex_bouncy,
-                                None,
-                                rect!(10, 100, TILE_SIZE, TILE_SIZE),
-                            )?;
-                        }
-                        Some(PowerType::LowerGravity) => {
-                            core.wincan.copy(
-                                &tex_floaty,
-                                None,
-                                rect!(10, 100, TILE_SIZE, TILE_SIZE),
-                            )?;
-                        }
-                        Some(PowerType::Shield) => {
-                            core.wincan.copy(
-                                &tex_shield,
-                                None,
-                                rect!(10, 100, TILE_SIZE, TILE_SIZE),
-                            )?;
-=======
                     /* ~~~~~~ Remove stuff which is now offscreen ~~~~~~ */
                     let mut remove_inds: Vec<i32> = Vec::new();
                     let mut ind: i32 = -1;
@@ -1278,7 +822,6 @@
                         ind += 1;
                         if power.x() + TILE_SIZE as i32 <= 0 {
                             remove_inds.push(ind);
->>>>>>> dc7cc2bb
                         }
                     }
                     for i in remove_inds.iter() {
@@ -1346,11 +889,6 @@
                         rect!(bg_buff + (CAM_W as i32), -150, CAM_W, CAM_H),
                     )?;
 
-<<<<<<< HEAD
-                // Draw player
-                // Ideally draw offset could be part of position calculations, and that var could be removed from the second rect
-                if let Some(PowerType::Shield) = player.power_up() {
-=======
                     // Background perlin noise curves
                     for i in 0..background_curves[IND_BACKGROUND_MID].len() - 1 {
                         // Furthest back perlin noise curves
@@ -1431,18 +969,12 @@
                     }
 
                     // Set player texture
-                    let tex_player = if shielded {
-                        &tex_shielded
-                    }
-                    /* else if ... {
-                        Other player textures
-                    } */
-                    else {
-                        player.texture() // Default
+                    let tex_player = match player.power_up() {
+                        Some(PowerType::Shield) => &tex_shielded,
+                        _ => player.texture(),
                     };
 
                     // Player
->>>>>>> dc7cc2bb
                     core.wincan.copy_ex(
                         tex_player,
                         rect!(player_anim * TILE_SIZE as i32, 0, TILE_SIZE, TILE_SIZE),
@@ -1452,61 +984,22 @@
                         false,
                         false,
                     )?;
-<<<<<<< HEAD
-                } else {
-                    core.wincan.copy_ex(
-                        player.texture(),
-                        rect!(src_x, 0, TILE_SIZE, TILE_SIZE),
-                        rect!(
-                            player.x(), /* + camera_adj_x*/
-                            player.y(), /* + camera_adj_y*/
-                            TILE_SIZE,
-                            TILE_SIZE
-                        ),
-                        player.theta() * 180.0 / std::f64::consts::PI,
-                        None,
-                        false,
-                        false,
-                    )?;
-                }
-                core.wincan.set_draw_color(Color::BLACK);
-
-                /*
-                // Hacky way of adjusting player's hitbox with the draw offset
-                // Ideally draw offset could be part of position calculations, and this could be a regular iter
-                for h in player.hitbox().iter_mut() {
-                    (*h).set_x((*h).x() + camera_adj_x);
-                    (*h).set_y((*h).y() + camera_adj_y);
-                    core.wincan.draw_rect(*h)?;
-                }
-                */
-                core.wincan.draw_rect(player.hitbox())?;
-                // Draw obstacles
-                for o in obstacles.iter_mut() {
-                    //draw obstacle if on screen, if not delete it from the vector
-                    if (o.spawned && o.x() > 15 && o.y() > 0 && o.y() < CAM_H as i32) {
-                        //hacky - will not work if more than one obstacle spawned
-                        //println!("XXXXX ypos{} vyo{} ayo{}  ", o.pos.1, o.velocity.1, o.accel.1 );
-                        match o.obstacle_type() {
-=======
+
                     core.wincan.set_draw_color(Color::BLACK);
 
                     // Player's hitbox
-                    for h in player.hitbox().iter() {
-                        core.wincan.draw_rect(*h)?;
-                    }
+                    core.wincan.draw_rect(player.hitbox())?;
 
                     // Obstacles
                     for obs in all_obstacles.iter() {
                         // println!("XXXXX ypos{} vyo{} ayo{}  ", o.pos.1, o.velocity.1, o.accel.1
                         // );
-                        match obs.obstacle_type {
->>>>>>> dc7cc2bb
+                        match obs.obstacle_type() {
                             ObstacleType::Statue => {
                                 core.wincan.copy_ex(
                                     obs.texture(),
                                     None,
-                                    rect!(obs.pos.0, obs.pos.1, TILE_SIZE, TILE_SIZE),
+                                    rect!(obs.x(), obs.y(), TILE_SIZE, TILE_SIZE),
                                     obs.theta(),
                                     None,
                                     false,
@@ -1520,13 +1013,8 @@
                                 core.wincan.copy_ex(
                                     obs.texture(),
                                     None,
-<<<<<<< HEAD
-                                    rect!(o.pos.0, o.pos.1, TILE_SIZE, TILE_SIZE),
-                                    o.theta(),
-=======
-                                    rect!(obs.pos.0, obs.pos.1, TILE_SIZE, TILE_SIZE / 4),
+                                    rect!(obs.x(), obs.y(), TILE_SIZE, TILE_SIZE),
                                     obs.theta(),
->>>>>>> dc7cc2bb
                                     None,
                                     false,
                                     false,
@@ -1536,45 +1024,22 @@
                             }
                             ObstacleType::Chest => {
                                 core.wincan.copy_ex(
-                                    o.texture(),
+                                    obs.texture(),
                                     None,
-                                    rect!(o.pos.0, o.pos.1, TILE_SIZE, TILE_SIZE),
-                                    o.theta(),
+                                    rect!(obs.x(), obs.y(), TILE_SIZE, TILE_SIZE),
+                                    obs.theta(),
                                     None,
                                     false,
                                     false,
                                 )?;
                                 core.wincan.set_draw_color(Color::BLUE);
-                                core.wincan.draw_rect(o.hitbox())?;
-                            }
-                        }
-                    } else {
-                        if (o.spawned) {
-                            o.delete_me = true;
-                        }
-                        //object_count-= 1;
-                    }
-<<<<<<< HEAD
-                }
-
-                //only keep obstacles that dont want deleted
-                //see above but they "want deleted" bc they are now off screen
-                obstacles.retain(|o| !o.delete_me);
-
-                //Draw coins
-                for c in coins.iter() {
-                    //need a method to delete it from vector, possibly somwthing like this
-                    /*if c.collected(){
-                        coins.retain(|x| x != c.collected);
-                    }*/
-
-                    if !c.collected() && c.x() > 50 {
-                        //hacky - will not work if more than one coin spawned
-=======
+                                core.wincan.draw_rect(obs.hitbox())?;
+                            }
+                        }
+                    }
 
                     // Coins
                     for coin in all_coins.iter() {
->>>>>>> dc7cc2bb
                         core.wincan.copy_ex(
                             coin.texture(),
                             rect!(coin_anim * TILE_SIZE as i32, 0, TILE_SIZE, TILE_SIZE),
@@ -1603,23 +1068,11 @@
                         core.wincan.draw_rect(power.hitbox())?;
                     }
 
-<<<<<<< HEAD
-                if !game_over {
-                    let mut score_multiplier = 1;
-                    if let Some(PowerType::ScoreMultiplier) = player.power_up() {
-                        score_multiplier = 2;
-                    }
-                    score += tick_score * score_multiplier;
-                }
-                core.wincan
-                    .copy(&score_texture, None, Some(rect!(10, 10, 100, 50)))?;
-=======
                     // Setup for the text of the total_score to be displayed
                     let tex_score = font
                         .render(&format!("{:08}", total_score))
                         .blended(Color::RGBA(255, 0, 0, 100))
                         .map_err(|e| e.to_string())?;
->>>>>>> dc7cc2bb
 
                     // Display total_score
                     let score_texture = texture_creator
@@ -1671,38 +1124,17 @@
                 // Measures the FPS once per second
                 if time_since_last_measurement > Duration::from_secs(1) {
                     //println!("{} FPS", all_frames);
+                    // println!(
+                    //     "Average FPS: {:.2}",
+                    //     (all_frames as f64) / time_since_last_measurement.as_secs_f64()
+                    // );
                     all_frames = 0;
                     last_measurement_time = Instant::now();
                 }
 
-<<<<<<< HEAD
-            // FPS Calculation
-            // the time taken to display the last frame
-            let raw_frame_time = last_raw_time.elapsed().as_secs_f64();
-            let delay = FRAME_TIME - raw_frame_time;
-            // if the amount of time to display the last frame was less than expected, sleep
-            // until the expected amount of time has passed
-            if delay > 0.0 {
-                // using sleep to delay will always cause slightly more delay than intended due
-                // to CPU scheduling; possibly find a better way to delay
-                sleep(Duration::from_secs_f64(delay));
-            }
-            // let adjusted_frame_time = last_adjusted_time.elapsed().as_secs_f64();
-            all_frames += 1;
-            let time_since_last_measurement = last_measurement_time.elapsed();
-            // measure the FPS once every second
-            if time_since_last_measurement > Duration::from_secs(1) {
-                // println!(
-                //     "Average FPS: {:.2}",
-                //     (all_frames as f64) / time_since_last_measurement.as_secs_f64()
-                // );
-                all_frames = 0;
-                last_measurement_time = Instant::now();
-=======
                 // The very last thing in the game loop
                 // Is this some kind of physics thing that I'm too proceduralgen to understand?
                 player.reset_accel();
->>>>>>> dc7cc2bb
             }
 
             /* ~~~~~~ Helper Functions ~~~~~ */
@@ -1742,25 +1174,5 @@
             status: Some(next_status),
             score: total_score,
         })
-<<<<<<< HEAD
-    }
-}
-
-//Remaking rand::random() to fit with powers.
-impl Distribution<PowerType> for Standard {
-    fn sample<R: Rng + ?Sized>(&self, rng: &mut R) -> PowerType {
-        // match rng.gen_range(0, 3) { // rand 0.5, 0.6, 0.7
-        match rng.gen_range(0..=4) {
-            // rand 0.8
-            0 => PowerType::SpeedBoost,
-            1 => PowerType::ScoreMultiplier,
-            2 => PowerType::BouncyShoes,
-            3 => PowerType::LowerGravity,
-            _ => PowerType::Shield,
-        }
-    }
-}
-=======
     } // End run fn
-} // End impl
->>>>>>> dc7cc2bb
+} // End impl