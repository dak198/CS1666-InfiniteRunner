<<<<<<< HEAD
use crate::proceduralgen;
=======
// use crate::physics::Body;
// use crate::physics::Collider;
use crate::physics::Dynamic;
use crate::physics::Entity;
use crate::physics::Player as PhysPlayer;

use crate::proceduralgen::ProceduralGen;
use crate::proceduralgen::TerrainSegment;

>>>>>>> 945d6e5e
use crate::rect;
// use crate::Physics;

use inf_runner::Game;
use inf_runner::GameState;
use inf_runner::GameStatus;
use inf_runner::SDLCore;

<<<<<<< HEAD
=======
// use std::collections::HashSet;
use std::collections::LinkedList;
>>>>>>> 945d6e5e
use std::thread::sleep;
use std::time::{Duration, Instant};

use sdl2::event::Event;
use sdl2::image::LoadTexture;
use sdl2::keyboard::Keycode;
use sdl2::pixels::Color;
use sdl2::rect::Rect;
// use sdl2::render::Texture;
use sdl2::render::TextureQuery;

use rand::Rng;

const FPS: f64 = 60.0;
const FRAME_TIME: f64 = 1.0 / FPS as f64;

const CAM_H: u32 = 720;
const CAM_W: u32 = 1280;

const TILE_SIZE: u32 = 100;

<<<<<<< HEAD
const LEVEL_LEN: u32 = CAM_W * 3;
const SPEED_LIMIT: i32 = 5;

// Flipping bounds
// Roughly anything larger than 30 will not complete flip in jump's time
const FLIP_INCREMENT: f64 = 360.0 / 30.0;

// Ensure that SIZE is not a decimal
// 1, 2, 4, 5, 8, 10, 16, 20, 32, 40, 64, 80, 128, 160, 256, 320, 640
const SIZE: usize = CAM_W as usize / 8;

const FRONT_HILL_INDEX: usize = 0;
const BACK_HILL_INDEX: usize = 1;
const GROUND_INDEX: usize = 2;

pub struct Runner;

struct Player<'a> {
    pos: Rect,
    texture: Texture<'a>,
}

impl<'a> Player<'a> {
    fn new(pos: Rect, texture: Texture<'a>) -> Player {
        Player { pos, texture }
    }

    fn x(&self) -> i32 {
        self.pos.x()
    }

    fn y(&self) -> i32 {
        self.pos.y()
    }

    fn update_pos(&mut self, x_vel: i32, y_vel: i32, grounds: &[i16; SIZE]) {
        self.pos.set_x((self.pos.x() + x_vel).clamp(
            CAM_W as i32 / 2 - TILE_SIZE as i32 / 2,
            CAM_W as i32 / 2 - TILE_SIZE as i32 / 2 + 1,
        ));

        let clamp_bounds = CAM_H as i32
            - grounds[(self.pos.x() as usize) / (CAM_W / SIZE as u32) as usize] as i32
            - TILE_SIZE as i32;

        self.pos
            .set_y((self.pos.y() + y_vel).clamp(0, clamp_bounds));
    }

    fn texture(&self) -> &Texture {
        &self.texture
    }
}

fn resist(vel: i32, deltav: i32) -> i32 {
    if deltav == 0 {
        if vel > 0 {
            -1
        } else if vel < 0 {
            1
        } else {
            deltav
        }
    } else {
        deltav
    }
=======
// Bounds we want to keep the player within
const PLAYER_BOUNDS_H: (i32, i32) = (0, (CAM_W - TILE_SIZE) as i32);
const PLAYER_BOUNDS_V: (i32, i32) = (0, (CAM_H - TILE_SIZE - 100) as i32);

pub struct Runner;

/*
// y = -0.05x + 100
fn ground_pos(x: i32) -> i32 {
    let res = (-0.05 * (x as f64) + 100.0) as i32;
    // println!("ground: {}", res);
    (CAM_H as i32) - res
>>>>>>> 945d6e5e
}

impl Game for Runner {
    fn init() -> Result<Self, String> {
        Ok(Runner {})
    }

    fn run(&mut self, core: &mut SDLCore) -> Result<GameState, String> {
        core.wincan.set_blend_mode(sdl2::render::BlendMode::Blend);

        let ttf_context = sdl2::ttf::init().map_err(|e| e.to_string())?;

        let mut font = ttf_context.load_font("./assets/DroidSansMono.ttf", 128)?;
        font.set_style(sdl2::ttf::FontStyle::BOLD);

        let texture_creator = core.wincan.texture_creator();
        let tex_bg = texture_creator.load_texture("assets/bg.png")?;
        let tex_sky = texture_creator.load_texture("assets/sky.png")?;
<<<<<<< HEAD
        let mut bg_buff = 0;

        // Create player at default position
        let mut player = Player::new(
            rect!(
                CAM_W as i32 / 2 - TILE_SIZE as i32 / 2,
                CAM_H as i32 / 2,
                TILE_SIZE,
                TILE_SIZE
            ),
=======

        let mut player = PhysPlayer::new(
            rect!(
                PLAYER_BOUNDS_H.1 / 2,
                PLAYER_BOUNDS_V.0,
                TILE_SIZE,
                TILE_SIZE
            ),
            2,
            PLAYER_BOUNDS_V,
>>>>>>> 945d6e5e
            texture_creator.load_texture("assets/player.png")?,
        );

        // Used to keep track of animation status
        let mut frames: i32 = 0;
        let mut src_x: i32 = 0;

        let mut score: i32 = 0;

        let mut game_paused: bool = false;
        let mut initial_pause: bool = false;
        let mut game_over: bool = false;
        let mut ct: i32 = 0;

        // FPS tracking
        let mut all_frames: i32 = 0;
        let mut last_raw_time;
        let mut last_measurement_time = Instant::now();

        let mut next_status = GameStatus::Main;

        let mut ct: usize = 0;
        let mut tick = 0;
        let mut buff_1: usize = 0;
        let mut buff_2: usize = 0;
        let mut buff_3: usize = 0;

        // bg[0] = Front hills
        // bg[1] = Back hills
        // bg[2] = Ground
        let mut bg: [[i16; SIZE]; 3] = [[0; SIZE]; 3];

        let mut rng = rand::thread_rng();

        let freq: f32 = rng.gen::<f32>() * 1000.0 + 100.0;

        let amp_1: f32 = rng.gen::<f32>() * 4.0 + 1.0;
        let amp_2: f32 = rng.gen::<f32>() * 2.0 + amp_1;
        let amp_3: f32 = rng.gen::<f32>() * 2.0 + 1.0;

        while ct < SIZE as usize {
            bg[FRONT_HILL_INDEX][ct] =
                proceduralgen::gen_perlin_hill_point((ct + buff_1), freq, amp_1, 0.5, 600.0);
            bg[BACK_HILL_INDEX][ct] =
                proceduralgen::gen_perlin_hill_point((ct + buff_2), freq, amp_2, 1.0, 820.0);
            bg[GROUND_INDEX][ct] =
                proceduralgen::gen_perlin_hill_point((ct + buff_3), freq, amp_3, 1.5, 256.0);
            ct += 1;
        }

        'gameloop: loop {
            // FPS tracking
            last_raw_time = Instant::now();

            if game_paused {
                // Game paused handler
                for event in core.event_pump.poll_iter() {
                    match event {
                        Event::Quit { .. }
                        | Event::KeyDown {
                            keycode: Some(Keycode::Q),
                            ..
                        } => {
                            next_status = GameStatus::Credits;
                            break 'gameloop;
                        }
                        Event::KeyDown {
                            keycode: Some(k), ..
                        } => match k {
                            Keycode::Escape | Keycode::Space => {
                                game_paused = false;
                            }
                            Keycode::R => {
                                next_status = GameStatus::Game;
                                break 'gameloop;
                            }
                            Keycode::M => {
                                next_status = GameStatus::Main;
                                break 'gameloop;
                            }
                            _ => {}
                        },
                        _ => {}
                    }
                }

                // Draw it to screen once and then wait due to BlendMode
                if initial_pause {
                    let resume_texture = texture_creator
                        .create_texture_from_surface(
                            &font
                                .render("Escape/Space - Resume Play")
                                .blended(Color::RGBA(119, 3, 252, 255))
                                .map_err(|e| e.to_string())?,
                        )
                        .map_err(|e| e.to_string())?;

                    let restart_texture = texture_creator
                        .create_texture_from_surface(
                            &font
                                .render("R - Restart game")
                                .blended(Color::RGBA(119, 3, 252, 255))
                                .map_err(|e| e.to_string())?,
                        )
                        .map_err(|e| e.to_string())?;

                    let main_texture = texture_creator
                        .create_texture_from_surface(
                            &font
                                .render("M - Main menu")
                                .blended(Color::RGBA(119, 3, 252, 255))
                                .map_err(|e| e.to_string())?,
                        )
                        .map_err(|e| e.to_string())?;

                    let quit_texture = texture_creator
                        .create_texture_from_surface(
                            &font
                                .render("Q - Quit game")
                                .blended(Color::RGBA(119, 3, 252, 255))
                                .map_err(|e| e.to_string())?,
                        )
                        .map_err(|e| e.to_string())?;

                    // Grey out screen
                    core.wincan.set_draw_color(Color::RGBA(0, 0, 0, 128));
                    core.wincan.fill_rect(rect!(0, 0, CAM_W, CAM_H))?;

                    // Draw text
                    core.wincan
                        .copy(&resume_texture, None, Some(rect!(100, 100, 1000, 125)))?;
                    core.wincan
                        .copy(&restart_texture, None, Some(rect!(100, 250, 700, 125)))?;
                    core.wincan
                        .copy(&main_texture, None, Some(rect!(100, 400, 600, 125)))?;
                    core.wincan
                        .copy(&quit_texture, None, Some(rect!(100, 550, 600, 125)))?;

                    core.wincan.present();

                    initial_pause = false;
                }
            } else if game_over {
                if initial_pause {
                    ct = 0;
                    let game_over_texture = texture_creator
                        .create_texture_from_surface(
                            &font
                                .render("GAME OVER")
                                .blended(Color::RGBA(255, 0, 0, 255))
                                .map_err(|e| e.to_string())?,
                        )
                        .map_err(|e| e.to_string())?;

                    let TextureQuery { width, height, .. } = game_over_texture.query();

                    let padding = 64;

                    let wr = width as f32 / (CAM_W - padding) as f32;
                    let hr = height as f32 / (CAM_H - padding) as f32;

                    let (w, h) = if wr > 1f32 || hr > 1f32 {
                        if wr > hr {
                            let h = (height as f32 / wr) as i32;
                            ((CAM_W - padding) as i32, h)
                        } else {
                            let w = (width as f32 / hr) as i32;
                            (w, (CAM_H - padding) as i32)
                        }
                    } else {
                        (width as i32, height as i32)
                    };

                    let cx = (CAM_W as i32 - w) / 2;
                    let cy = (CAM_H as i32 - h) / 2;

                    core.wincan
                        .copy(&game_over_texture, None, Some(rect!(cx, cy, w, h)))?;

                    core.wincan.present();

                    initial_pause = false;
                }

                ct += 1;
                if ct == 120 {
                    break 'gameloop;
                }
            } else {
                for event in core.event_pump.poll_iter() {
                    match event {
                        Event::Quit { .. } => break 'gameloop,
                        Event::KeyDown {
                            keycode: Some(k), ..
                        } => match k {
                            Keycode::W | Keycode::Up | Keycode::Space => {
                                player.jump();
                                player.resume_flipping();
                            }
                            Keycode::Escape => {
                                game_paused = true;
                                initial_pause = true;
                            }
                            _ => {}
                        },
                        Event::KeyUp {
                            keycode: Some(k), ..
                        } => match k {
                            Keycode::W | Keycode::Up | Keycode::Space => {
                                player.stop_flipping();
                            }
                            _ => {}
                        },
                        _ => {}
                    }
                }

                player.update_pos();
                player.update_vel();
                if frames % 2 == 0 {
                    player.flip();
                }
                OFFSET = (OFFSET + player.vel_x()) % CAM_W as i32;
                let bg_offset = -OFFSET;

                if !player.land() {
                    game_over = true;
                    initial_pause = true;
                    continue;
                }

<<<<<<< HEAD
                core.wincan.set_draw_color(Color::RGBA(3, 120, 206, 255));
                core.wincan.clear();

                // Every tick, build a new ground segment
                if tick % 1 == 0 {
                    for i in 0..(SIZE as usize - 1) {
                        bg[GROUND_INDEX][i] = bg[GROUND_INDEX][i + 1];
                    }
                    buff_3 += 1;
                    let chunk_3 = proceduralgen::gen_perlin_hill_point(
                        ((SIZE - 1) as usize + buff_3),
                        freq,
                        amp_3,
                        1.5,
                        256.0,
                    );
                    bg[GROUND_INDEX][(SIZE - 1) as usize] = chunk_3;
                }

                // Every 3 ticks, build a new front mountain segment
                if tick % 3 == 0 {
                    for i in 0..(SIZE as usize - 1) {
                        bg[FRONT_HILL_INDEX][i] = bg[FRONT_HILL_INDEX][i + 1];
                    }
                    buff_1 += 1;
                    let chunk_1 = proceduralgen::gen_perlin_hill_point(
                        ((SIZE - 1) as usize + buff_1),
                        freq,
                        amp_1,
                        0.5,
                        600.0,
                    );
                    bg[FRONT_HILL_INDEX][(SIZE - 1) as usize] = chunk_1;
                }

                // Every 5 ticks, build a new back mountain segment
                if tick % 5 == 0 {
                    for i in 0..(SIZE as usize - 1) {
                        bg[BACK_HILL_INDEX][i] = bg[BACK_HILL_INDEX][i + 1];
                    }
                    buff_2 += 1;
                    let chunk_2 = proceduralgen::gen_perlin_hill_point(
                        ((SIZE - 1) as usize + buff_2),
                        freq,
                        amp_2,
                        1.0,
                        820.0,
                    );
                    bg[BACK_HILL_INDEX][(SIZE - 1) as usize] = chunk_2;
                }
                if tick % 10 == 0 {
                    bg_buff -= 1;
                }

                //Background gradient
=======
                //MODIFIED: G 252 -> 120 (so I could see sky images better)
                core.wincan.set_draw_color(Color::RGBA(3, 120, 206, 255));
                core.wincan.clear();

                src_x = if player.vel_x() != 0 {
                    frames = if (frames + 1) / 6 > 3 { 0 } else { frames + 1 };
>>>>>>> 945d6e5e

                core.wincan.set_draw_color(Color::RGBA(0, 0, 0, 255));
                core.wincan.fill_rect(rect!(0, 470, CAM_W, CAM_H));

                // Draw background
                core.wincan
                    .copy(&tex_bg, None, rect!(bg_buff, -150, CAM_W, CAM_H))?;
                core.wincan.copy(
                    &tex_bg,
                    None,
                    rect!(bg_buff + (CAM_W as i32), -150, CAM_W, CAM_H),
                )?;

<<<<<<< HEAD
                //Draw sky in background
                core.wincan
                    .copy(&tex_sky, None, rect!(bg_buff, 0, CAM_W, CAM_H / 3))?;
                core.wincan.copy(
                    &tex_sky,
                    None,
                    rect!(CAM_W as i32 + bg_buff, 0, CAM_W, CAM_H / 3),
                )?;
=======
                /*** Terrain Section ***/
                // Update all segment postitions
                for segment in terrain.iter_mut() {
                    segment.update_pos(-player.vel_x(), 0);
                }
>>>>>>> 945d6e5e

                for i in 0..bg[FRONT_HILL_INDEX].len() - 1 {
                    // Furthest back mountains
                    core.wincan.set_draw_color(Color::RGBA(128, 51, 6, 255));
                    core.wincan.fill_rect(rect!(
                        i * CAM_W as usize / SIZE + CAM_W as usize / SIZE / 2,
                        CAM_H as i16 - bg[BACK_HILL_INDEX][i],
                        CAM_W as usize / SIZE,
                        CAM_H as i16
                    ))?;

                    // Closest mountains
                    core.wincan.set_draw_color(Color::RGBA(96, 161, 152, 255));
                    core.wincan.fill_rect(rect!(
                        i * CAM_W as usize / SIZE + CAM_W as usize / SIZE / 2,
                        CAM_H as i16 - bg[FRONT_HILL_INDEX][i],
                        CAM_W as usize / SIZE,
                        CAM_H as i16
                    ))?;

                    // Ground
                    core.wincan.set_draw_color(Color::RGBA(13, 66, 31, 255));
                    core.wincan.fill_rect(rect!(
                        i * CAM_W as usize / SIZE + CAM_W as usize / SIZE / 2,
                        CAM_H as i16 - bg[GROUND_INDEX][i],
                        CAM_W as usize / SIZE,
                        CAM_H as i16
                    ))?;
                }

                tick += 1;

                score += 1;

                if tick % 3 == 0 && tick % 5 == 0 {
                    tick = 0;
                }

                if -bg_buff == CAM_W as i32 {
                    bg_buff = 0;
                }

                // There should be some way to determine where it repeats but I can't figure it out
                // if buff_1 as f64 % (freq * amp_1) == 0 {
                //     println!("{:?}", buff_1);
                //     buff_1 = 0;
                // }
                // if buff_2 as f64 % (freq * amp_2) == 0 {
                //     println!("{:?}", buff_2);
                //     buff_2 = 0;
                // }
                // if buff_3 as f64 % (freq * amp_3) == 0 {
                //     println!("{:?}", buff_3);
                //     buff_3 = 0;
                // }

                x_deltav = resist(x_vel, x_deltav);
                y_deltav = resist(y_vel, y_deltav);
                x_vel = (x_vel + x_deltav).clamp(-SPEED_LIMIT, SPEED_LIMIT);
                y_vel = (y_vel + y_deltav).clamp(-SPEED_LIMIT, SPEED_LIMIT);

                player.update_pos(x_vel, y_vel, &bg[2]);

                // Draw player
<<<<<<< HEAD
                //NOTE: i added 10 toplayer. y()
=======
>>>>>>> 945d6e5e
                core.wincan.copy_ex(
                    player.texture(),
                    rect!(src_x, 0, TILE_SIZE, TILE_SIZE),
                    rect!(player.x(), player.y(), TILE_SIZE, TILE_SIZE),
                    player.theta(),
                    None,
                    false,
                    false,
                )?;

                let surface = font
                    .render(&format!("{:08}", score))
                    .blended(Color::RGBA(255, 0, 0, 100))
                    .map_err(|e| e.to_string())?;
                let score_texture = texture_creator
                    .create_texture_from_surface(&surface)
                    .map_err(|e| e.to_string())?;

                core.wincan
                    .copy(&score_texture, None, Some(rect!(10, 10, 100, 50)))?;

                core.wincan.present();
                score += 1;
            }

            // FPS Calculation
            // the time taken to display the last frame
            let raw_frame_time = last_raw_time.elapsed().as_secs_f64();
            let delay = FRAME_TIME - raw_frame_time;
            // if the amount of time to display the last frame was less than expected, sleep
            // until the expected amount of time has passed
            if delay > 0.0 {
                // using sleep to delay will always cause slightly more delay than intended due
                // to CPU scheduling; possibly find a better way to delay
                sleep(Duration::from_secs_f64(delay));
            }
            // let adjusted_frame_time = last_adjusted_time.elapsed().as_secs_f64();
            all_frames += 1;
            let time_since_last_measurement = last_measurement_time.elapsed();
            // measure the FPS once every second
            if time_since_last_measurement > Duration::from_secs(1) {
<<<<<<< HEAD
=======
                println!(
                    "Average FPS: {:.2}",
                    (all_frames as f64) / time_since_last_measurement.as_secs_f64()
                );
>>>>>>> 945d6e5e
                all_frames = 0;
                last_measurement_time = Instant::now();
            }
        }

        Ok(GameState {
            status: Some(next_status),
            score: score,
        })
    }
}<|MERGE_RESOLUTION|>--- conflicted
+++ resolved
@@ -1,29 +1,23 @@
-<<<<<<< HEAD
-use crate::proceduralgen;
-=======
+// use crate::physics::Physics;
 // use crate::physics::Body;
 // use crate::physics::Collider;
 use crate::physics::Dynamic;
 use crate::physics::Entity;
 use crate::physics::Player as PhysPlayer;
 
-use crate::proceduralgen::ProceduralGen;
-use crate::proceduralgen::TerrainSegment;
-
->>>>>>> 945d6e5e
+use crate::proceduralgen;
+// use crate::proceduralgen::ProceduralGen;
+// use crate::proceduralgen::TerrainSegment;
+
 use crate::rect;
-// use crate::Physics;
 
 use inf_runner::Game;
 use inf_runner::GameState;
 use inf_runner::GameStatus;
 use inf_runner::SDLCore;
 
-<<<<<<< HEAD
-=======
 // use std::collections::HashSet;
 use std::collections::LinkedList;
->>>>>>> 945d6e5e
 use std::thread::sleep;
 use std::time::{Duration, Instant};
 
@@ -45,7 +39,6 @@
 
 const TILE_SIZE: u32 = 100;
 
-<<<<<<< HEAD
 const LEVEL_LEN: u32 = CAM_W * 3;
 const SPEED_LIMIT: i32 = 5;
 
@@ -61,72 +54,11 @@
 const BACK_HILL_INDEX: usize = 1;
 const GROUND_INDEX: usize = 2;
 
-pub struct Runner;
-
-struct Player<'a> {
-    pos: Rect,
-    texture: Texture<'a>,
-}
-
-impl<'a> Player<'a> {
-    fn new(pos: Rect, texture: Texture<'a>) -> Player {
-        Player { pos, texture }
-    }
-
-    fn x(&self) -> i32 {
-        self.pos.x()
-    }
-
-    fn y(&self) -> i32 {
-        self.pos.y()
-    }
-
-    fn update_pos(&mut self, x_vel: i32, y_vel: i32, grounds: &[i16; SIZE]) {
-        self.pos.set_x((self.pos.x() + x_vel).clamp(
-            CAM_W as i32 / 2 - TILE_SIZE as i32 / 2,
-            CAM_W as i32 / 2 - TILE_SIZE as i32 / 2 + 1,
-        ));
-
-        let clamp_bounds = CAM_H as i32
-            - grounds[(self.pos.x() as usize) / (CAM_W / SIZE as u32) as usize] as i32
-            - TILE_SIZE as i32;
-
-        self.pos
-            .set_y((self.pos.y() + y_vel).clamp(0, clamp_bounds));
-    }
-
-    fn texture(&self) -> &Texture {
-        &self.texture
-    }
-}
-
-fn resist(vel: i32, deltav: i32) -> i32 {
-    if deltav == 0 {
-        if vel > 0 {
-            -1
-        } else if vel < 0 {
-            1
-        } else {
-            deltav
-        }
-    } else {
-        deltav
-    }
-=======
 // Bounds we want to keep the player within
 const PLAYER_BOUNDS_H: (i32, i32) = (0, (CAM_W - TILE_SIZE) as i32);
 const PLAYER_BOUNDS_V: (i32, i32) = (0, (CAM_H - TILE_SIZE - 100) as i32);
 
 pub struct Runner;
-
-/*
-// y = -0.05x + 100
-fn ground_pos(x: i32) -> i32 {
-    let res = (-0.05 * (x as f64) + 100.0) as i32;
-    // println!("ground: {}", res);
-    (CAM_H as i32) - res
->>>>>>> 945d6e5e
-}
 
 impl Game for Runner {
     fn init() -> Result<Self, String> {
@@ -144,19 +76,10 @@
         let texture_creator = core.wincan.texture_creator();
         let tex_bg = texture_creator.load_texture("assets/bg.png")?;
         let tex_sky = texture_creator.load_texture("assets/sky.png")?;
-<<<<<<< HEAD
+
         let mut bg_buff = 0;
 
         // Create player at default position
-        let mut player = Player::new(
-            rect!(
-                CAM_W as i32 / 2 - TILE_SIZE as i32 / 2,
-                CAM_H as i32 / 2,
-                TILE_SIZE,
-                TILE_SIZE
-            ),
-=======
-
         let mut player = PhysPlayer::new(
             rect!(
                 PLAYER_BOUNDS_H.1 / 2,
@@ -165,8 +88,6 @@
                 TILE_SIZE
             ),
             2,
-            PLAYER_BOUNDS_V,
->>>>>>> 945d6e5e
             texture_creator.load_texture("assets/player.png")?,
         );
 
@@ -356,6 +277,10 @@
                     break 'gameloop;
                 }
             } else {
+                let current_ground = CAM_H as i32
+                    - bg[2][(player.x() as usize) / (CAM_W / SIZE as u32) as usize] as i32
+                    - TILE_SIZE as i32;
+
                 for event in core.event_pump.poll_iter() {
                     match event {
                         Event::Quit { .. } => break 'gameloop,
@@ -363,7 +288,7 @@
                             keycode: Some(k), ..
                         } => match k {
                             Keycode::W | Keycode::Up | Keycode::Space => {
-                                player.jump();
+                                player.jump(current_ground);
                                 player.resume_flipping();
                             }
                             Keycode::Escape => {
@@ -384,21 +309,20 @@
                     }
                 }
 
-                player.update_pos();
+                player.update_pos(current_ground);
                 player.update_vel();
                 if frames % 2 == 0 {
                     player.flip();
                 }
-                OFFSET = (OFFSET + player.vel_x()) % CAM_W as i32;
-                let bg_offset = -OFFSET;
-
-                if !player.land() {
+                // OFFSET = (OFFSET + player.vel_x()) % CAM_W as i32;
+                // let bg_offset = -OFFSET;
+
+                if !player.land(current_ground) {
                     game_over = true;
                     initial_pause = true;
                     continue;
                 }
 
-<<<<<<< HEAD
                 core.wincan.set_draw_color(Color::RGBA(3, 120, 206, 255));
                 core.wincan.clear();
 
@@ -453,16 +377,15 @@
                     bg_buff -= 1;
                 }
 
+                //MODIFIED: G 252 -> 120 (so I could see sky images better)
+                // core.wincan.set_draw_color(Color::RGBA(3, 120, 206, 255));
+                // core.wincan.clear();
+
+                // src_x = if player.vel_x() != 0 {
+                //     frames = if (frames + 1) / 6 > 3 { 0 } else { frames + 1 };
+                // };
+
                 //Background gradient
-=======
-                //MODIFIED: G 252 -> 120 (so I could see sky images better)
-                core.wincan.set_draw_color(Color::RGBA(3, 120, 206, 255));
-                core.wincan.clear();
-
-                src_x = if player.vel_x() != 0 {
-                    frames = if (frames + 1) / 6 > 3 { 0 } else { frames + 1 };
->>>>>>> 945d6e5e
-
                 core.wincan.set_draw_color(Color::RGBA(0, 0, 0, 255));
                 core.wincan.fill_rect(rect!(0, 470, CAM_W, CAM_H));
 
@@ -475,7 +398,6 @@
                     rect!(bg_buff + (CAM_W as i32), -150, CAM_W, CAM_H),
                 )?;
 
-<<<<<<< HEAD
                 //Draw sky in background
                 core.wincan
                     .copy(&tex_sky, None, rect!(bg_buff, 0, CAM_W, CAM_H / 3))?;
@@ -484,13 +406,12 @@
                     None,
                     rect!(CAM_W as i32 + bg_buff, 0, CAM_W, CAM_H / 3),
                 )?;
-=======
+
                 /*** Terrain Section ***/
                 // Update all segment postitions
-                for segment in terrain.iter_mut() {
-                    segment.update_pos(-player.vel_x(), 0);
-                }
->>>>>>> 945d6e5e
+                // for segment in terrain.iter_mut() {
+                //     segment.update_pos(-player.vel_x(), 0);
+                // }
 
                 for i in 0..bg[FRONT_HILL_INDEX].len() - 1 {
                     // Furthest back mountains
@@ -547,18 +468,7 @@
                 //     buff_3 = 0;
                 // }
 
-                x_deltav = resist(x_vel, x_deltav);
-                y_deltav = resist(y_vel, y_deltav);
-                x_vel = (x_vel + x_deltav).clamp(-SPEED_LIMIT, SPEED_LIMIT);
-                y_vel = (y_vel + y_deltav).clamp(-SPEED_LIMIT, SPEED_LIMIT);
-
-                player.update_pos(x_vel, y_vel, &bg[2]);
-
                 // Draw player
-<<<<<<< HEAD
-                //NOTE: i added 10 toplayer. y()
-=======
->>>>>>> 945d6e5e
                 core.wincan.copy_ex(
                     player.texture(),
                     rect!(src_x, 0, TILE_SIZE, TILE_SIZE),
@@ -600,13 +510,10 @@
             let time_since_last_measurement = last_measurement_time.elapsed();
             // measure the FPS once every second
             if time_since_last_measurement > Duration::from_secs(1) {
-<<<<<<< HEAD
-=======
                 println!(
                     "Average FPS: {:.2}",
                     (all_frames as f64) / time_since_last_measurement.as_secs_f64()
                 );
->>>>>>> 945d6e5e
                 all_frames = 0;
                 last_measurement_time = Instant::now();
             }
